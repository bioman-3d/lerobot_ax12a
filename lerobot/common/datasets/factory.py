#!/usr/bin/env python

# Copyright 2024 The HuggingFace Inc. team. All rights reserved.
#
# Licensed under the Apache License, Version 2.0 (the "License");
# you may not use this file except in compliance with the License.
# You may obtain a copy of the License at
#
#     http://www.apache.org/licenses/LICENSE-2.0
#
# Unless required by applicable law or agreed to in writing, software
# distributed under the License is distributed on an "AS IS" BASIS,
# WITHOUT WARRANTIES OR CONDITIONS OF ANY KIND, either express or implied.
# See the License for the specific language governing permissions and
# limitations under the License.
import logging

import torch
from omegaconf import ListConfig, OmegaConf

from lerobot.common.datasets.lerobot_dataset import LeRobotDataset, MultiLeRobotDataset
from lerobot.common.datasets.transforms import get_image_transforms


def resolve_delta_timestamps(cfg):
    """Resolves delta_timestamps config key (in-place) by using `eval`.

    Doesn't do anything if delta_timestamps is not specified or has already been resolve (as evidenced by
    the data type of its values).
    """
    delta_timestamps = cfg.training.get("delta_timestamps")
    if delta_timestamps is not None:
        for key in delta_timestamps:
            if isinstance(delta_timestamps[key], str):
                # TODO(rcadene, alexander-soare): remove `eval` to avoid exploit
                cfg.training.delta_timestamps[key] = eval(delta_timestamps[key])


def make_dataset(cfg, split: str = "train") -> LeRobotDataset | MultiLeRobotDataset:
    """
    Args:
        cfg: A Hydra config as per the LeRobot config scheme.
        split: Select the data subset used to create an instance of LeRobotDataset.
            All datasets hosted on [lerobot](https://huggingface.co/lerobot) contain only one subset: "train".
            Thus, by default, `split="train"` selects all the available data. `split` aims to work like the
            slicer in the hugging face datasets:
            https://huggingface.co/docs/datasets/v2.19.0/loading#slice-splits
            As of now, it only supports `split="train[:n]"` to load the first n frames of the dataset or
            `split="train[n:]"` to load the last n frames. For instance `split="train[:1000]"`.
    Returns:
        The LeRobotDataset.
    """
    if not isinstance(cfg.dataset_repo_id, (str, ListConfig)):
        raise ValueError(
            "Expected cfg.dataset_repo_id to be either a single string to load one dataset or a list of "
            "strings to load multiple datasets."
        )

    # A soft check to warn if the environment matches the dataset. Don't check if we are using a real world env (dora).
    if cfg.env.name != "dora":
        if isinstance(cfg.dataset_repo_id, str):
            dataset_repo_ids = [cfg.dataset_repo_id]  # single dataset
        else:
            dataset_repo_ids = cfg.dataset_repo_id  # multiple datasets

        for dataset_repo_id in dataset_repo_ids:
            if cfg.env.name not in dataset_repo_id:
                logging.warning(
                    f"There might be a mismatch between your training dataset ({dataset_repo_id=}) and your "
                    f"environment ({cfg.env.name=})."
                )

    resolve_delta_timestamps(cfg)

    image_transforms = None
    if cfg.training.image_transforms.enable:
        cfg_tf = cfg.training.image_transforms
        image_transforms = get_image_transforms(
            brightness_weight=cfg_tf.brightness.weight,
            brightness_min_max=cfg_tf.brightness.min_max,
            contrast_weight=cfg_tf.contrast.weight,
            contrast_min_max=cfg_tf.contrast.min_max,
            saturation_weight=cfg_tf.saturation.weight,
            saturation_min_max=cfg_tf.saturation.min_max,
            hue_weight=cfg_tf.hue.weight,
            hue_min_max=cfg_tf.hue.min_max,
            sharpness_weight=cfg_tf.sharpness.weight,
            sharpness_min_max=cfg_tf.sharpness.min_max,
            max_num_transforms=cfg_tf.max_num_transforms,
            random_order=cfg_tf.random_order,
        )

    if isinstance(cfg.dataset_repo_id, str):
        dataset = LeRobotDataset(
            cfg.dataset_repo_id,
            split=split,
            delta_timestamps=cfg.training.get("delta_timestamps"),
<<<<<<< HEAD
            use_cache=cfg.training.dataset_use_cache,
=======
            image_transforms=image_transforms,
            video_backend=cfg.video_backend,
>>>>>>> 2abef3be
        )
    else:
        dataset = MultiLeRobotDataset(
            cfg.dataset_repo_id,
            split=split,
            delta_timestamps=cfg.training.get("delta_timestamps"),
            image_transforms=image_transforms,
            video_backend=cfg.video_backend,
        )

    if cfg.get("override_dataset_stats"):
        for key, stats_dict in cfg.override_dataset_stats.items():
            for stats_type, listconfig in stats_dict.items():
                # example of stats_type: min, max, mean, std
                stats = OmegaConf.to_container(listconfig, resolve=True)
                dataset.stats[key][stats_type] = torch.tensor(stats, dtype=torch.float32)

    return dataset<|MERGE_RESOLUTION|>--- conflicted
+++ resolved
@@ -95,12 +95,9 @@
             cfg.dataset_repo_id,
             split=split,
             delta_timestamps=cfg.training.get("delta_timestamps"),
-<<<<<<< HEAD
             use_cache=cfg.training.dataset_use_cache,
-=======
             image_transforms=image_transforms,
             video_backend=cfg.video_backend,
->>>>>>> 2abef3be
         )
     else:
         dataset = MultiLeRobotDataset(
