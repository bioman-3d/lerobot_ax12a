#!/usr/bin/env python

# Copyright 2024 The HuggingFace Inc. team. All rights reserved.
#
# Licensed under the Apache License, Version 2.0 (the "License");
# you may not use this file except in compliance with the License.
# You may obtain a copy of the License at
#
#     http://www.apache.org/licenses/LICENSE-2.0
#
# Unless required by applicable law or agreed to in writing, software
# distributed under the License is distributed on an "AS IS" BASIS,
# WITHOUT WARRANTIES OR CONDITIONS OF ANY KIND, either express or implied.
# See the License for the specific language governing permissions and
# limitations under the License.
import logging

import torch
from omegaconf import ListConfig, OmegaConf

from lerobot.common.datasets.lerobot_dataset import LeRobotDataset, MultiLeRobotDataset
from lerobot.common.datasets.transforms import make_transforms


def resolve_delta_timestamps(cfg):
    """Resolves delta_timestamps config key (in-place) by using `eval`.

    Doesn't do anything if delta_timestamps is not specified or has already been resolve (as evidenced by
    the data type of its values).
    """
    delta_timestamps = cfg.training.get("delta_timestamps")
    if delta_timestamps is not None:
        for key in delta_timestamps:
            if isinstance(delta_timestamps[key], str):
                # TODO(rcadene, alexander-soare): remove `eval` to avoid exploit
                cfg.training.delta_timestamps[key] = eval(delta_timestamps[key])


def make_dataset(cfg, split: str = "train") -> LeRobotDataset | MultiLeRobotDataset:
    """
    Args:
        cfg: A Hydra config as per the LeRobot config scheme.
        split: Select the data subset used to create an instance of LeRobotDataset.
            All datasets hosted on [lerobot](https://huggingface.co/lerobot) contain only one subset: "train".
            Thus, by default, `split="train"` selects all the available data. `split` aims to work like the
            slicer in the hugging face datasets:
            https://huggingface.co/docs/datasets/v2.19.0/loading#slice-splits
            As of now, it only supports `split="train[:n]"` to load the first n frames of the dataset or
            `split="train[n:]"` to load the last n frames. For instance `split="train[:1000]"`.
    Returns:
        The LeRobotDataset.
    """
    if not isinstance(cfg.dataset_repo_id, (str, ListConfig)):
        raise ValueError(
            "Expected cfg.dataset_repo_id to be either a single string to load one dataset or a list of "
            "strings to load multiple datasets."
        )

    # A soft check to warn if the environment matches the dataset. Don't check if we are using a real world env (dora).
    if cfg.env.name != "dora":
        if isinstance(cfg.dataset_repo_id, str):
            dataset_repo_ids = [cfg.dataset_repo_id]  # single dataset
        else:
            dataset_repo_ids = cfg.dataset_repo_id  # multiple datasets

        for dataset_repo_id in dataset_repo_ids:
            if cfg.env.name not in dataset_repo_id:
                logging.warning(
                    f"There might be a mismatch between your training dataset ({dataset_repo_id=}) and your "
                    f"environment ({cfg.env.name=})."
                )

    resolve_delta_timestamps(cfg)

<<<<<<< HEAD
    if cfg.image_transform.enable:
        transform = v2.Compose(
            [
                v2.ColorJitter(
                    brightness=cfg.image_transform.colorjitter_factor,
                    contrast=cfg.image_transform.colorjitter_factor,
                ),
                v2.RandomAdjustSharpness(
                    cfg.image_transform.sharpness_factor, p=cfg.image_transform.sharpness_p
                ),
                # Using RandomAdjustSharpness with parameter < 1 adds blur to the image
                v2.RandomAdjustSharpness(cfg.image_transform.blur_factor, p=cfg.image_transform.blur_p),
                v2.ToDtype(torch.float32, scale=True),
            ]
        )
    else:
        transform = None
=======
    transform = make_transforms(cfg.image_transform) if cfg.image_transform.enable else None
>>>>>>> 602ea984

    if isinstance(cfg.dataset_repo_id, str):
        dataset = LeRobotDataset(
            cfg.dataset_repo_id,
            split=split,
            delta_timestamps=cfg.training.get("delta_timestamps"),
            transform=transform,
        )
    else:
        dataset = MultiLeRobotDataset(
            cfg.dataset_repo_id,
            split=split,
            delta_timestamps=cfg.training.get("delta_timestamps"),
            transform=transform,
        )

    if cfg.get("override_dataset_stats"):
        for key, stats_dict in cfg.override_dataset_stats.items():
            for stats_type, listconfig in stats_dict.items():
                # example of stats_type: min, max, mean, std
                stats = OmegaConf.to_container(listconfig, resolve=True)
                dataset.stats[key][stats_type] = torch.tensor(stats, dtype=torch.float32)

    return dataset<|MERGE_RESOLUTION|>--- conflicted
+++ resolved
@@ -72,27 +72,7 @@
 
     resolve_delta_timestamps(cfg)
 
-<<<<<<< HEAD
-    if cfg.image_transform.enable:
-        transform = v2.Compose(
-            [
-                v2.ColorJitter(
-                    brightness=cfg.image_transform.colorjitter_factor,
-                    contrast=cfg.image_transform.colorjitter_factor,
-                ),
-                v2.RandomAdjustSharpness(
-                    cfg.image_transform.sharpness_factor, p=cfg.image_transform.sharpness_p
-                ),
-                # Using RandomAdjustSharpness with parameter < 1 adds blur to the image
-                v2.RandomAdjustSharpness(cfg.image_transform.blur_factor, p=cfg.image_transform.blur_p),
-                v2.ToDtype(torch.float32, scale=True),
-            ]
-        )
-    else:
-        transform = None
-=======
     transform = make_transforms(cfg.image_transform) if cfg.image_transform.enable else None
->>>>>>> 602ea984
 
     if isinstance(cfg.dataset_repo_id, str):
         dataset = LeRobotDataset(
