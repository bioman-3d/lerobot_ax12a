#!/usr/bin/env python

# Copyright 2024 The HuggingFace Inc. team. All rights reserved.
#
# Licensed under the Apache License, Version 2.0 (the "License");
# you may not use this file except in compliance with the License.
# You may obtain a copy of the License at
#
#     http://www.apache.org/licenses/LICENSE-2.0
#
# Unless required by applicable law or agreed to in writing, software
# distributed under the License is distributed on an "AS IS" BASIS,
# WITHOUT WARRANTIES OR CONDITIONS OF ANY KIND, either express or implied.
# See the License for the specific language governing permissions and
# limitations under the License.
import logging
from pprint import pformat

import torch

from lerobot.common.datasets.lerobot_dataset import (
    LeRobotDataset,
    LeRobotDatasetMetadata,
    MultiLeRobotDataset,
)
from lerobot.common.datasets.transforms import ImageTransforms
from lerobot.configs.policies import PreTrainedConfig
from lerobot.configs.train import TrainPipelineConfig

IMAGENET_STATS = {
    "mean": [[[0.485]], [[0.456]], [[0.406]]],  # (c,1,1)
    "std": [[[0.229]], [[0.224]], [[0.225]]],  # (c,1,1)
}


def resolve_delta_timestamps(
    cfg: PreTrainedConfig, ds_meta: LeRobotDatasetMetadata
) -> dict[str, list] | None:
    """Resolves delta_timestamps by reading from the 'delta_indices' properties of the PreTrainedConfig.

    Args:
        cfg (PreTrainedConfig): The PreTrainedConfig to read delta_indices from.
        ds_meta (LeRobotDatasetMetadata): The dataset from which features and fps are used to build
            delta_timestamps against.

    Returns:
        dict[str, list] | None: A dictionary of delta_timestamps, e.g.:
            {
                "observation.state": [-0.04, -0.02, 0]
                "observation.action": [-0.02, 0, 0.02]
            }
            returns `None` if the the resulting dict is empty.
    """
    delta_timestamps = {}
    for key in ds_meta.features:
        if key == "next.reward" and cfg.reward_delta_indices is not None:
            delta_timestamps[key] = [i / ds_meta.fps for i in cfg.reward_delta_indices]
        if key == "action" and cfg.action_delta_indices is not None:
            delta_timestamps[key] = [i / ds_meta.fps for i in cfg.action_delta_indices]
        if key.startswith("observation.") and cfg.observation_delta_indices is not None:
            delta_timestamps[key] = [i / ds_meta.fps for i in cfg.observation_delta_indices]

    if len(delta_timestamps) == 0:
        delta_timestamps = None

    return delta_timestamps


def make_dataset(cfg: TrainPipelineConfig) -> LeRobotDataset | MultiLeRobotDataset:
    """Handles the logic of setting up delta timestamps and image transforms before creating a dataset.

    Args:
        cfg (TrainPipelineConfig): A TrainPipelineConfig config which contains a DatasetConfig and a PreTrainedConfig.

    Raises:
        NotImplementedError: The MultiLeRobotDataset is currently deactivated.

    Returns:
        LeRobotDataset | MultiLeRobotDataset
    """
    image_transforms = (
        ImageTransforms(cfg.dataset.image_transforms) if cfg.dataset.image_transforms.enable else None
    )

    if isinstance(cfg.dataset.repo_id, str):
<<<<<<< HEAD
        ds_meta = LeRobotDatasetMetadata(cfg.dataset.repo_id, revision=cfg.dataset.revision)
=======
        ds_meta = LeRobotDatasetMetadata(
            cfg.dataset.repo_id, root=cfg.dataset.root, revision=cfg.dataset.revision
        )
>>>>>>> 8861546a
        delta_timestamps = resolve_delta_timestamps(cfg.policy, ds_meta)
        dataset = LeRobotDataset(
            cfg.dataset.repo_id,
            root=cfg.dataset.root,
            episodes=cfg.dataset.episodes,
            delta_timestamps=delta_timestamps,
            image_transforms=image_transforms,
            revision=cfg.dataset.revision,
            video_backend=cfg.dataset.video_backend,
        )
    else:
        raise NotImplementedError("The MultiLeRobotDataset isn't supported for now.")
        dataset = MultiLeRobotDataset(
            cfg.dataset.repo_id,
            # TODO(aliberts): add proper support for multi dataset
            # delta_timestamps=delta_timestamps,
            image_transforms=image_transforms,
            video_backend=cfg.dataset.video_backend,
        )
        logging.info(
            "Multiple datasets were provided. Applied the following index mapping to the provided datasets: "
            f"{pformat(dataset.repo_id_to_index, indent=2)}"
        )

    if cfg.dataset.use_imagenet_stats:
        for key in dataset.meta.camera_keys:
            for stats_type, stats in IMAGENET_STATS.items():
                dataset.meta.stats[key][stats_type] = torch.tensor(stats, dtype=torch.float32)

    return dataset<|MERGE_RESOLUTION|>--- conflicted
+++ resolved
@@ -83,13 +83,9 @@
     )
 
     if isinstance(cfg.dataset.repo_id, str):
-<<<<<<< HEAD
-        ds_meta = LeRobotDatasetMetadata(cfg.dataset.repo_id, revision=cfg.dataset.revision)
-=======
         ds_meta = LeRobotDatasetMetadata(
             cfg.dataset.repo_id, root=cfg.dataset.root, revision=cfg.dataset.revision
         )
->>>>>>> 8861546a
         delta_timestamps = resolve_delta_timestamps(cfg.policy, ds_meta)
         dataset = LeRobotDataset(
             cfg.dataset.repo_id,
