#!/usr/bin/env python

# Copyright 2024 The HuggingFace Inc. team. All rights reserved.
#
# Licensed under the Apache License, Version 2.0 (the "License");
# you may not use this file except in compliance with the License.
# You may obtain a copy of the License at
#
#     http://www.apache.org/licenses/LICENSE-2.0
#
# Unless required by applicable law or agreed to in writing, software
# distributed under the License is distributed on an "AS IS" BASIS,
# WITHOUT WARRANTIES OR CONDITIONS OF ANY KIND, either express or implied.
# See the License for the specific language governing permissions and
# limitations under the License.
"""Assess the performance of video decoding in various configurations.

This script will run different video decoding benchmarks where one parameter varies at a time.
These parameters and theirs values are specified in the BENCHMARKS dict.

All of these benchmarks are evaluated within different timestamps modes corresponding to different frame-loading scenarios:
    - `1_frame`: 1 single frame is loaded.
    - `2_frames`: 2 consecutive frames are loaded.
    - `2_frames_4_space`: 2 frames separated by 4 frames are loaded.
    - `6_frames`: 6 consecutive frames are loaded.

These values are more or less arbitrary and based on possible future usage.

These benchmarks are run on the first episode of each dataset specified in DATASET_REPO_IDS.
Note: These datasets need to be image datasets, not video datasets.
"""

import json
import random
import shutil
import subprocess
from pathlib import Path

import einops
import numpy as np
import PIL
import torch
from skimage.metrics import mean_squared_error, peak_signal_noise_ratio, structural_similarity

from lerobot.common.datasets.lerobot_dataset import LeRobotDataset
from lerobot.common.datasets.video_utils import (
    decode_video_frames_torchvision,
)
<<<<<<< HEAD
from lerobot.common.utils.benchmark import TimeBenchmark
=======
>>>>>>> 2abef3be

OUTPUT_DIR = Path("tmp/run_video_benchmark")
DRY_RUN = False

DATASET_REPO_IDS = [
    "lerobot/pusht_image",
    "aliberts/aloha_mobile_shrimp_image",
    "aliberts/paris_street",
    "aliberts/kitchen",
]
TIMESTAMPS_MODES = [
    "1_frame",
    "2_frames",
    "2_frames_4_space",
    "6_frames",
]
BENCHMARKS = {
    # "pix_fmt": ["yuv420p", "yuv444p"],
    # "g": [1, 2, 3, 4, 5, 6, 10, 15, 20, 40, 100, None],
    # "crf": [0, 5, 10, 15, 20, None, 25, 30, 40, 50],
    "backend": ["pyav", "video_reader"],
}


<<<<<<< HEAD
def get_directory_size(directory: Path):
=======
def get_directory_size(directory):
>>>>>>> 2abef3be
    total_size = 0
    # Iterate over all files and subdirectories recursively
    for item in directory.rglob("*"):
        if item.is_file():
            # Add the file size to the total
            total_size += item.stat().st_size
    return total_size


def load_original_frames(imgs_dir: Path, timestamps: list[float], fps: int) -> torch.Tensor:
    frames = []
    for ts in timestamps:
        idx = int(ts * fps)
        frame = PIL.Image.open(imgs_dir / f"frame_{idx:06d}.png")
        frame = torch.from_numpy(np.array(frame))
        frame = frame.type(torch.float32) / 255
        frame = einops.rearrange(frame, "h w c -> c h w")
        frames.append(frame)
    return frames


def run_video_benchmark(
    output_dir,
    cfg,
    timestamps_mode,
    seed=1337,
):
    output_dir = Path(output_dir)
    if output_dir.exists():
        shutil.rmtree(output_dir)
    output_dir.mkdir(parents=True, exist_ok=True)

    repo_id = cfg["repo_id"]

    # TODO(rcadene): rewrite with hardcoding of original images and episodes
    dataset = LeRobotDataset(repo_id)
    if dataset.video:
        raise ValueError(
            f"Use only image dataset for running this benchmark. Video dataset provided: {repo_id}"
        )

    # Get fps
    fps = dataset.fps

    # we only load first episode
    ep_num_images = dataset.episode_data_index["to"][0].item()

    # Save/Load image directory for the first episode
    imgs_dir = Path(f"tmp/data/images/{repo_id}/observation.image_episode_000000")
    if not imgs_dir.exists():
        imgs_dir.mkdir(parents=True, exist_ok=True)
        hf_dataset = dataset.hf_dataset.with_format(None)
        img_keys = [key for key in hf_dataset.features if key.startswith("observation.image")]
        imgs_dataset = hf_dataset.select_columns(img_keys[0])

        for i, item in enumerate(imgs_dataset):
            img = item[img_keys[0]]
            img.save(str(imgs_dir / f"frame_{i:06d}.png"), quality=100)

            if i >= ep_num_images - 1:
                break

    sum_original_frames_size_bytes = get_directory_size(imgs_dir)

    # Encode images into video
    video_path = output_dir / "episode_0.mp4"

    g = cfg.get("g")
    crf = cfg.get("crf")
    pix_fmt = cfg["pix_fmt"]

    cmd = f"ffmpeg -r {fps} "
    cmd += "-f image2 "
    cmd += "-loglevel error "
    cmd += f"-i {str(imgs_dir / 'frame_%06d.png')} "
    cmd += "-vcodec libx264 "
    if g is not None:
        cmd += f"-g {g} "  # ensures at least 1 keyframe every 10 frames
    # cmd += "-keyint_min 10 " set a minimum of 10 frames between 2 key frames
    # cmd += "-sc_threshold 0 " disable scene change detection to lower the number of key frames
    if crf is not None:
        cmd += f"-crf {crf} "
    cmd += f"-pix_fmt {pix_fmt} "
    cmd += f"{str(video_path)}"
    subprocess.run(cmd.split(" "), check=True)

    video_size_bytes = video_path.stat().st_size

<<<<<<< HEAD
=======
    # Set decoder

    decoder = cfg["decoder"]
    decoder_kwgs = cfg["decoder_kwgs"]
    backend = cfg["backend"]

    if decoder == "torchvision":
        decode_frames_fn = decode_video_frames_torchvision
    else:
        raise ValueError(decoder)

    # Estimate average loading time

    def load_original_frames(imgs_dir, timestamps) -> torch.Tensor:
        frames = []
        for ts in timestamps:
            idx = int(ts * fps)
            frame = PIL.Image.open(imgs_dir / f"frame_{idx:06d}.png")
            frame = torch.from_numpy(np.array(frame))
            frame = frame.type(torch.float32) / 255
            frame = einops.rearrange(frame, "h w c -> c h w")
            frames.append(frame)
        return frames

>>>>>>> 2abef3be
    list_avg_load_time = []
    list_avg_load_time_from_images = []
    per_pixel_l2_errors = []
    psnr_values = []
    ssim_values = []
    mse_values = []

    benchmark = TimeBenchmark()
    random.seed(seed)

    for t in range(50):
<<<<<<< HEAD
        # Start at 5 to allow for 2_frames_4_space and 6_frames
        idx = random.randint(5, ep_num_images - 1)
        match timestamps_mode:
            case "1_frame":
                frame_indexes = [idx]
            case "2_frames":
                frame_indexes = [idx - 1, idx]
            case "2_frames_4_space":
                frame_indexes = [idx - 5, idx]
            case "6_frames":
                frame_indexes = [idx - i for i in range(6)][::-1]
            case _:
                raise ValueError(timestamps_mode)

        num_frames = len(frame_indexes)
        timestamps = [idx / fps for idx in frame_indexes]

        with benchmark:
            frames = decode_video_frames_torchvision(
                video_path, timestamps=timestamps, tolerance_s=1e-4, backend=cfg["backend"]
            )
        list_avg_load_time.append(benchmark.result / num_frames)
=======
        # test loading 2 frames that are 4 frames appart, which might be a common setting
        ts = random.randint(fps, ep_num_images - fps) / fps

        if timestamps_mode == "1_frame":
            timestamps = [ts]
        elif timestamps_mode == "2_frames":
            timestamps = [ts - 1 / fps, ts]
        elif timestamps_mode == "2_frames_4_space":
            timestamps = [ts - 5 / fps, ts]
        elif timestamps_mode == "6_frames":
            timestamps = [ts - i / fps for i in range(6)][::-1]
        else:
            raise ValueError(timestamps_mode)

        num_frames = len(timestamps)

        start_time_s = time.monotonic()
        frames = decode_frames_fn(
            video_path, timestamps=timestamps, tolerance_s=1e-4, backend=backend, **decoder_kwgs
        )
        avg_load_time = (time.monotonic() - start_time_s) / num_frames
        list_avg_load_time.append(avg_load_time)
>>>>>>> 2abef3be

        with benchmark:
            original_frames = load_original_frames(imgs_dir, timestamps, fps)
        list_avg_load_time_from_images.append(benchmark.result / num_frames)

        # Estimate reconstruction error between original frames and decoded frames with various metrics
        for i, ts in enumerate(timestamps):
            num_pixels = original_frames[i].numel()
            per_pixel_l2_error = torch.norm(frames[i] - original_frames[i], p=2).item() / num_pixels
            per_pixel_l2_errors.append(per_pixel_l2_error)

            frame_np, original_frame_np = frames[i].numpy(), original_frames[i].numpy()
            psnr_values.append(peak_signal_noise_ratio(original_frame_np, frame_np, data_range=1.0))
            ssim_values.append(
                structural_similarity(original_frame_np, frame_np, data_range=1.0, channel_axis=0)
            )
            mse_values.append(mean_squared_error(original_frame_np, frame_np))

            # save decoded frames
            if t == 0:
                frame_hwc = (frames[i].permute((1, 2, 0)) * 255).type(torch.uint8).cpu().numpy()
                PIL.Image.fromarray(frame_hwc).save(output_dir / f"frame_{i:06d}.png")

            # save original_frames
            idx = int(ts * fps)
            if t == 0:
                original_frame = PIL.Image.open(imgs_dir / f"frame_{idx:06d}.png")
                original_frame.save(output_dir / f"original_frame_{i:06d}.png")

    image_size = tuple(dataset[0][dataset.camera_keys[0]].shape[-2:])
    avg_load_time = float(np.array(list_avg_load_time).mean())
    avg_load_time_from_images = float(np.array(list_avg_load_time_from_images).mean())
    avg_per_pixel_l2_error = float(np.array(per_pixel_l2_errors).mean())
    avg_psnr = float(np.mean(psnr_values))
    avg_ssim = float(np.mean(ssim_values))
    avg_mse = float(np.mean(mse_values))

    # Save benchmark info

    info = {
        "image_size": image_size,
        "sum_original_frames_size_bytes": sum_original_frames_size_bytes,
        "video_size_bytes": video_size_bytes,
        "avg_load_time_from_images": avg_load_time_from_images,
        "avg_load_time": avg_load_time,
        "compression_factor": sum_original_frames_size_bytes / video_size_bytes,
        "load_time_factor": avg_load_time_from_images / avg_load_time,
        "avg_per_pixel_l2_error": avg_per_pixel_l2_error,
        "avg_psnr": avg_psnr,
        "avg_ssim": avg_ssim,
        "avg_mse": avg_mse,
    }

    with open(output_dir / "info.json", "w") as f:
        json.dump(info, f)

    return info


def display_markdown_table(headers, rows):
    for i, row in enumerate(rows):
        new_row = []
        for col in row:
            if col is None:
                new_col = "None"
            elif isinstance(col, float):
                new_col = f"{col:.3f}"
                if new_col == "0.000":
                    new_col = f"{col:.7f}"
            elif isinstance(col, int):
                new_col = f"{col}"
            else:
                new_col = col
            new_row.append(new_col)
        rows[i] = new_row

    header_line = "| " + " | ".join(headers) + " |"
    separator_line = "| " + " | ".join(["---" for _ in headers]) + " |"
    body_lines = ["| " + " | ".join(row) + " |" for row in rows]
    markdown_table = "\n".join([header_line, separator_line] + body_lines)
    print(markdown_table)
    print()


def load_info(out_dir):
    with open(out_dir / "info.json") as f:
        info = json.load(f)
    return info


def one_variable_study(
    var_name: str, var_values: list, repo_ids: list, bench_dir: Path, timestamps_mode: str, dry_run: bool
):
    print(f"**`{var_name}`**")
    headers = [
        "repo_id",
        "image_size",
        var_name,
        "compression_factor",
        "load_time_factor",
<<<<<<< HEAD
        "avg_load_time_ms",
=======
>>>>>>> 2abef3be
        "avg_per_pixel_l2_error",
        "avg_psnr",
        "avg_ssim",
        "avg_mse",
    ]
    rows = []
    base_cfg = {
        "repo_id": None,
        # video encoding
        "g": 2,
        "crf": None,
        "pix_fmt": "yuv444p",
        # video decoding
        "backend": "pyav",
<<<<<<< HEAD
=======
        "decoder": "torchvision",
        "decoder_kwgs": {},
>>>>>>> 2abef3be
    }
    for repo_id in repo_ids:
        for val in var_values:
            cfg = base_cfg.copy()
            cfg["repo_id"] = repo_id
            cfg[var_name] = val
            if not dry_run:
                run_video_benchmark(
                    bench_dir / repo_id / f"torchvision_{var_name}_{val}", cfg, timestamps_mode
                )
            info = load_info(bench_dir / repo_id / f"torchvision_{var_name}_{val}")
            width, height = info["image_size"][0], info["image_size"][1]
            rows.append(
                [
                    repo_id,
                    f"{width} x {height}",
                    val,
                    info["compression_factor"],
                    info["load_time_factor"],
                    info["avg_load_time"] * 1e3,
                    info["avg_per_pixel_l2_error"],
                    info["avg_psnr"],
                    info["avg_ssim"],
                    info["avg_mse"],
                ]
            )
    display_markdown_table(headers, rows)


def best_study(repo_ids: list, bench_dir: Path, timestamps_mode: str, dry_run: bool):
    """Change the config once you deciced what's best based on one-variable-studies"""
    print("**best**")
    headers = [
        "repo_id",
        "image_size",
        "compression_factor",
        "load_time_factor",
<<<<<<< HEAD
        "avg_load_time_ms",
=======
>>>>>>> 2abef3be
        "avg_per_pixel_l2_error",
        "avg_psnr",
        "avg_ssim",
        "avg_mse",
    ]
    rows = []
    for repo_id in repo_ids:
        cfg = {
            "repo_id": repo_id,
            # video encoding
            "g": 2,
            "crf": None,
            "pix_fmt": "yuv444p",
            # video decoding
            "backend": "video_reader",
<<<<<<< HEAD
=======
            "decoder": "torchvision",
            "decoder_kwgs": {},
>>>>>>> 2abef3be
        }
        if not dry_run:
            run_video_benchmark(bench_dir / repo_id / "torchvision_best", cfg, timestamps_mode)
        info = load_info(bench_dir / repo_id / "torchvision_best")
        width, height = info["image_size"][0], info["image_size"][1]
        rows.append(
            [
                repo_id,
                f"{width} x {height}",
                info["compression_factor"],
                info["load_time_factor"],
<<<<<<< HEAD
                info["avg_load_time"] * 1e3,
                info["avg_per_pixel_l2_error"],
                info["avg_psnr"],
                info["avg_ssim"],
                info["avg_mse"],
=======
                info["avg_per_pixel_l2_error"],
>>>>>>> 2abef3be
            ]
        )
    display_markdown_table(headers, rows)


def main():
    for timestamps_mode in TIMESTAMPS_MODES:
        bench_dir = OUTPUT_DIR / timestamps_mode

        print(f"### `{timestamps_mode}`")
        print()

        for name, values in BENCHMARKS.items():
            one_variable_study(name, values, DATASET_REPO_IDS, bench_dir, timestamps_mode, DRY_RUN)

        # best_study(DATASET_REPO_IDS, bench_dir, timestamps_mode, DRY_RUN)


if __name__ == "__main__":
    main()<|MERGE_RESOLUTION|>--- conflicted
+++ resolved
@@ -46,10 +46,7 @@
 from lerobot.common.datasets.video_utils import (
     decode_video_frames_torchvision,
 )
-<<<<<<< HEAD
 from lerobot.common.utils.benchmark import TimeBenchmark
-=======
->>>>>>> 2abef3be
 
 OUTPUT_DIR = Path("tmp/run_video_benchmark")
 DRY_RUN = False
@@ -73,12 +70,30 @@
     "backend": ["pyav", "video_reader"],
 }
 
-
-<<<<<<< HEAD
+OUTPUT_DIR = Path("tmp/run_video_benchmark")
+DRY_RUN = False
+
+DATASET_REPO_IDS = [
+    "lerobot/pusht_image",
+    "aliberts/aloha_mobile_shrimp_image",
+    "aliberts/paris_street",
+    "aliberts/kitchen",
+]
+TIMESTAMPS_MODES = [
+    "1_frame",
+    "2_frames",
+    "2_frames_4_space",
+    "6_frames",
+]
+BENCHMARKS = {
+    # "pix_fmt": ["yuv420p", "yuv444p"],
+    # "g": [1, 2, 3, 4, 5, 6, 10, 15, 20, 40, 100, None],
+    # "crf": [0, 5, 10, 15, 20, None, 25, 30, 40, 50],
+    "backend": ["pyav", "video_reader"],
+}
+
+
 def get_directory_size(directory: Path):
-=======
-def get_directory_size(directory):
->>>>>>> 2abef3be
     total_size = 0
     # Iterate over all files and subdirectories recursively
     for item in directory.rglob("*"):
@@ -167,33 +182,6 @@
 
     video_size_bytes = video_path.stat().st_size
 
-<<<<<<< HEAD
-=======
-    # Set decoder
-
-    decoder = cfg["decoder"]
-    decoder_kwgs = cfg["decoder_kwgs"]
-    backend = cfg["backend"]
-
-    if decoder == "torchvision":
-        decode_frames_fn = decode_video_frames_torchvision
-    else:
-        raise ValueError(decoder)
-
-    # Estimate average loading time
-
-    def load_original_frames(imgs_dir, timestamps) -> torch.Tensor:
-        frames = []
-        for ts in timestamps:
-            idx = int(ts * fps)
-            frame = PIL.Image.open(imgs_dir / f"frame_{idx:06d}.png")
-            frame = torch.from_numpy(np.array(frame))
-            frame = frame.type(torch.float32) / 255
-            frame = einops.rearrange(frame, "h w c -> c h w")
-            frames.append(frame)
-        return frames
-
->>>>>>> 2abef3be
     list_avg_load_time = []
     list_avg_load_time_from_images = []
     per_pixel_l2_errors = []
@@ -205,7 +193,6 @@
     random.seed(seed)
 
     for t in range(50):
-<<<<<<< HEAD
         # Start at 5 to allow for 2_frames_4_space and 6_frames
         idx = random.randint(5, ep_num_images - 1)
         match timestamps_mode:
@@ -228,30 +215,6 @@
                 video_path, timestamps=timestamps, tolerance_s=1e-4, backend=cfg["backend"]
             )
         list_avg_load_time.append(benchmark.result / num_frames)
-=======
-        # test loading 2 frames that are 4 frames appart, which might be a common setting
-        ts = random.randint(fps, ep_num_images - fps) / fps
-
-        if timestamps_mode == "1_frame":
-            timestamps = [ts]
-        elif timestamps_mode == "2_frames":
-            timestamps = [ts - 1 / fps, ts]
-        elif timestamps_mode == "2_frames_4_space":
-            timestamps = [ts - 5 / fps, ts]
-        elif timestamps_mode == "6_frames":
-            timestamps = [ts - i / fps for i in range(6)][::-1]
-        else:
-            raise ValueError(timestamps_mode)
-
-        num_frames = len(timestamps)
-
-        start_time_s = time.monotonic()
-        frames = decode_frames_fn(
-            video_path, timestamps=timestamps, tolerance_s=1e-4, backend=backend, **decoder_kwgs
-        )
-        avg_load_time = (time.monotonic() - start_time_s) / num_frames
-        list_avg_load_time.append(avg_load_time)
->>>>>>> 2abef3be
 
         with benchmark:
             original_frames = load_original_frames(imgs_dir, timestamps, fps)
@@ -352,10 +315,7 @@
         var_name,
         "compression_factor",
         "load_time_factor",
-<<<<<<< HEAD
         "avg_load_time_ms",
-=======
->>>>>>> 2abef3be
         "avg_per_pixel_l2_error",
         "avg_psnr",
         "avg_ssim",
@@ -370,11 +330,6 @@
         "pix_fmt": "yuv444p",
         # video decoding
         "backend": "pyav",
-<<<<<<< HEAD
-=======
-        "decoder": "torchvision",
-        "decoder_kwgs": {},
->>>>>>> 2abef3be
     }
     for repo_id in repo_ids:
         for val in var_values:
@@ -412,10 +367,7 @@
         "image_size",
         "compression_factor",
         "load_time_factor",
-<<<<<<< HEAD
         "avg_load_time_ms",
-=======
->>>>>>> 2abef3be
         "avg_per_pixel_l2_error",
         "avg_psnr",
         "avg_ssim",
@@ -431,11 +383,6 @@
             "pix_fmt": "yuv444p",
             # video decoding
             "backend": "video_reader",
-<<<<<<< HEAD
-=======
-            "decoder": "torchvision",
-            "decoder_kwgs": {},
->>>>>>> 2abef3be
         }
         if not dry_run:
             run_video_benchmark(bench_dir / repo_id / "torchvision_best", cfg, timestamps_mode)
@@ -447,15 +394,11 @@
                 f"{width} x {height}",
                 info["compression_factor"],
                 info["load_time_factor"],
-<<<<<<< HEAD
                 info["avg_load_time"] * 1e3,
                 info["avg_per_pixel_l2_error"],
                 info["avg_psnr"],
                 info["avg_ssim"],
                 info["avg_mse"],
-=======
-                info["avg_per_pixel_l2_error"],
->>>>>>> 2abef3be
             ]
         )
     display_markdown_table(headers, rows)
