--- conflicted
+++ resolved
@@ -400,11 +400,7 @@
         # load data from hub or locally when root is provided
         # TODO(rcadene, aliberts): implement faster transfer
         # https://huggingface.co/docs/huggingface_hub/en/guides/download#faster-downloads
-<<<<<<< HEAD
-        self.hf_dataset: datasets.Dataset = load_hf_dataset(repo_id, version, root, split)
-=======
-        self.hf_dataset = load_hf_dataset(repo_id, CODEBASE_VERSION, root, split)
->>>>>>> 8865e19c
+        self.hf_dataset: datasets.Dataset = load_hf_dataset(repo_id, CODEBASE_VERSION, root, split)
         if split == "train":
             self.episode_data_index = load_episode_data_index(repo_id, CODEBASE_VERSION, root)
         else:
