--- conflicted
+++ resolved
@@ -35,6 +35,8 @@
     DEFAULT_FEATURES,
     DEFAULT_IMAGE_PATH,
     INFO_PATH,
+    TASKS_PATH,
+    append_jsonlines,
     backward_compatible_episodes_stats,
     check_delta_timestamps,
     check_timestamps_sync,
@@ -58,7 +60,6 @@
     write_info,
     write_json,
     write_parquet,
-    write_task,
 )
 from lerobot.common.datasets.video_utils import (
     VideoFrame,
@@ -240,29 +241,16 @@
         }
         append_jsonlines(task_dict, self.root / TASKS_PATH)
 
-<<<<<<< HEAD
     def save_episode(
         self,
         episode_index: int,
         episode_length: int,
-        task: str,
-        task_index: int,
+        episode_tasks: list[str],
         episode_stats: dict[str, dict],
     ) -> None:
         self.info["total_episodes"] += 1
         self.info["total_frames"] += episode_length
 
-        if task_index not in self.tasks:
-            self.info["total_tasks"] += 1
-            self.tasks[task_index] = task
-            write_task(task_index, task, self.root)
-
-=======
-    def save_episode(self, episode_index: int, episode_length: int, episode_tasks: list[str]) -> None:
-        self.info["total_episodes"] += 1
-        self.info["total_frames"] += episode_length
-
->>>>>>> 9d6886dd
         chunk = self.get_episode_chunk(episode_index)
         if chunk >= self.total_chunks:
             self.info["total_chunks"] += 1
@@ -348,12 +336,8 @@
 
             features = {**features, **DEFAULT_FEATURES}
 
-<<<<<<< HEAD
-        obj.tasks, obj.stats, obj.episodes, obj.episodes_stats = {}, {}, {}, {}
-=======
         obj.tasks, obj.task_to_task_index = {}, {}
         obj.stats, obj.episodes = {}, []
->>>>>>> 9d6886dd
         obj.info = create_empty_dataset_info(CODEBASE_VERSION, fps, robot_type, features, use_videos)
         if len(obj.video_keys) > 0 and not use_videos:
             raise ValueError()
@@ -798,15 +782,7 @@
                     f"An element of the frame is not in the features. '{key}' not in '{self.features.keys()}'."
                 )
 
-<<<<<<< HEAD
-            if self.features[key]["dtype"] not in ["image", "video"]:
-                item = frame[key].numpy() if isinstance(frame[key], torch.Tensor) else frame[key]
-                self.episode_buffer[key].append(item)
-
-            elif self.features[key]["dtype"] in ["image", "video"]:
-=======
             if self.features[key]["dtype"] in ["image", "video"]:
->>>>>>> 9d6886dd
                 img_path = self._get_image_file_path(
                     episode_index=self.episode_buffer["episode_index"], image_key=key, frame_index=frame_index
                 )
@@ -833,30 +809,7 @@
         if not episode_data:
             episode_buffer = self.episode_buffer
 
-<<<<<<< HEAD
-        self._wait_image_writer()
-        episode_buffer, episode_index, episode_length, task_index = self._prepare_episode_buffer(
-            episode_buffer, task
-        )
-        self._save_episode_table(episode_buffer, episode_index)
-        ep_stats = self._compute_episode_stats(episode_buffer)
-
-        self.meta.save_episode(episode_index, episode_length, task, task_index, ep_stats)
-
-        if encode_videos and len(self.meta.video_keys) > 0:
-            video_paths = self.encode_episode_videos(episode_index)
-            for key in self.meta.video_keys:
-                episode_buffer[key] = video_paths[key]
-
-        if not episode_data:  # Reset the buffer
-            self.episode_buffer = self.create_episode_buffer()
-
-        self.consolidated = False
-
-    def _prepare_episode_buffer(self, episode_buffer: dict, task: str):
-=======
         # size and task are special cases that won't be added to hf_dataset
->>>>>>> 9d6886dd
         episode_length = episode_buffer.pop("size")
         tasks = episode_buffer.pop("task")
         episode_tasks = list(set(tasks))
@@ -892,25 +845,9 @@
         episode_buffer["task_index"] = np.array([self.meta.get_task_index(task) for task in tasks])
 
         for key, ft in self.features.items():
-<<<<<<< HEAD
-            # We add an extra dimension to index, frame_index, timestamp, episode_index, task_index
-            # to fit the shape `(1,)` defined in `self.features`
-            if key == "index":
-                episode_buffer[key] = np.arange(
-                    self.meta.total_frames, self.meta.total_frames + episode_length
-                )[:, np.newaxis]
-            elif key == "frame_index" or key == "timestamp":
-                episode_buffer[key] = np.array(episode_buffer[key])[:, np.newaxis]
-            elif key == "episode_index":
-                episode_buffer[key] = np.full((episode_length, 1), episode_index)
-            elif key == "task_index":
-                episode_buffer[key] = np.full((episode_length, 1), task_index)
-            elif ft["dtype"] in ["image", "video"]:
-=======
             # index, episode_index, task_index are already processed above, and image and video
             # are processed separately by storing image path and frame info as meta data
             if key in ["index", "episode_index", "task_index"] or ft["dtype"] in ["image", "video"]:
->>>>>>> 9d6886dd
                 continue
             elif len(ft["shape"]) == 1 and ft["shape"][0] == 1:  # TODO(aliberts, rcadene): FIX here
                 episode_buffer[key] = np.array(episode_buffer[key], dtype=ft["dtype"])
@@ -919,14 +856,10 @@
             else:
                 raise ValueError(key)
 
-        return episode_buffer, episode_index, episode_length, task_index
-
-<<<<<<< HEAD
-    def _compute_episode_stats(self, episode_buffer: dict):
+        self._wait_image_writer()
+        self._save_episode_table(episode_buffer, episode_index)
         ep_stats = compute_episode_stats(episode_buffer, self.features)
-        return ep_stats
-=======
-        self.meta.save_episode(episode_index, episode_length, episode_tasks)
+        self.meta.save_episode(episode_index, episode_length, episode_tasks, ep_stats)
 
         if encode_videos and len(self.meta.video_keys) > 0:
             video_paths = self.encode_episode_videos(episode_index)
@@ -937,7 +870,6 @@
             self.episode_buffer = self.create_episode_buffer()
 
         self.consolidated = False
->>>>>>> 9d6886dd
 
     def _save_episode_table(self, episode_buffer: dict, episode_index: int) -> None:
         episode_dict = {key: episode_buffer[key] for key in self.hf_features}
