--- conflicted
+++ resolved
@@ -33,18 +33,12 @@
 from torch.optim.lr_scheduler import LRScheduler
 
 from lerobot.common.policies.policy_protocol import Policy
-<<<<<<< HEAD
-from lerobot.common.utils.utils import get_global_random_state, set_global_random_state
-from lerobot.configs.training import TrainPipelineConfig
-from lerobot.configs.types import FeatureType, NormalizationMode
-=======
 from lerobot.common.utils.utils import get_global_random_state
 from lerobot.configs.training import TRAIN_CONFIG_FILE, TrainPipelineConfig
 from lerobot.configs.types import FeatureType, NormalizationMode
 
 PRETRAINED_MODEL = "pretrained_model"
 TRAINING_STATE = "training_state.pth"
->>>>>>> 06b604bb
 
 
 def log_output_dir(out_dir):
@@ -97,11 +91,7 @@
 
     def __init__(self, cfg: TrainPipelineConfig):
         self._cfg = cfg
-<<<<<<< HEAD
-        self.log_dir = cfg.dir
-=======
         self.log_dir = cfg.output_dir
->>>>>>> 06b604bb
         self.log_dir.mkdir(parents=True, exist_ok=True)
         self.job_name = cfg.job_name
         self.checkpoints_dir = self.get_checkpoints_dir(self.log_dir)
@@ -168,19 +158,11 @@
         """
 
         self.checkpoints_dir.mkdir(parents=True, exist_ok=True)
-<<<<<<< HEAD
         register_features_types()
-        policy.save_pretrained(save_dir)
-        # Also save the full config for the env configuration.
-        with open(save_dir / "config.yaml", "w") as f:
-            draccus.dump(self._cfg, f)
-=======
-        # register_features_types()
         policy.save_pretrained(save_dir)
         # Also save the full config for the env configuration.
         with open(save_dir / TRAIN_CONFIG_FILE, "w") as f:
             draccus.dump(self._cfg, f, indent=4)
->>>>>>> 06b604bb
         if self._wandb and not self._cfg.wandb.disable_artifact:
             # note wandb artifact does not accept ":" or "/" in its name
             artifact = self._wandb.Artifact(wandb_artifact_name, type="model")
@@ -230,26 +212,6 @@
         self.save_training_state(checkpoint_dir, train_step, optimizer, scheduler)
         os.symlink(checkpoint_dir.absolute(), self.last_checkpoint_dir)
 
-<<<<<<< HEAD
-    def load_last_training_state(self, optimizer: Optimizer, scheduler: LRScheduler | None) -> int:
-        """
-        Given the last checkpoint in the logging directory, load the optimizer state, scheduler state, and
-        random state, and return the global training step.
-        """
-        training_state = torch.load(self.last_checkpoint_dir / self.training_state_file_name)
-        optimizer.load_state_dict(training_state["optimizer"])
-        if scheduler is not None:
-            scheduler.load_state_dict(training_state["scheduler"])
-        elif "scheduler" in training_state:
-            raise ValueError(
-                "The checkpoint contains a scheduler state_dict, but no LRScheduler was provided."
-            )
-        # Small hack to get the expected keys: use `get_global_random_state`.
-        set_global_random_state({k: training_state[k] for k in get_global_random_state()})
-        return training_state["step"]
-
-=======
->>>>>>> 06b604bb
     def log_dict(self, d: dict, step: int, mode: str = "train"):
         assert mode in {"train", "eval"}
         # TODO(alexander-soare): Add local text log.
