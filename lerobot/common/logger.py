#!/usr/bin/env python

# Copyright 2024 The HuggingFace Inc. team. All rights reserved.
#
# Licensed under the Apache License, Version 2.0 (the "License");
# you may not use this file except in compliance with the License.
# You may obtain a copy of the License at
#
#     http://www.apache.org/licenses/LICENSE-2.0
#
# Unless required by applicable law or agreed to in writing, software
# distributed under the License is distributed on an "AS IS" BASIS,
# WITHOUT WARRANTIES OR CONDITIONS OF ANY KIND, either express or implied.
# See the License for the specific language governing permissions and
# limitations under the License.
"""Borrowed from https://github.com/fyhMer/fowm/blob/main/src/logger.py

# TODO(rcadene, alexander-soare): clean this file
"""

import logging
import os
import re
from dataclasses import asdict
from glob import glob
from pathlib import Path

import draccus
import torch
from huggingface_hub.constants import SAFETENSORS_SINGLE_FILE
from termcolor import colored
from torch.optim import Optimizer
from torch.optim.lr_scheduler import LRScheduler

from lerobot.common.policies.pretrained import PreTrainedPolicy
from lerobot.common.utils.utils import get_global_random_state
from lerobot.configs.train import TrainPipelineConfig
from lerobot.configs.types import FeatureType, NormalizationMode

PRETRAINED_MODEL = "pretrained_model"
TRAINING_STATE = "training_state.pth"


def log_output_dir(out_dir):
    logging.info(colored("Output dir:", "yellow", attrs=["bold"]) + f" {out_dir}")


def cfg_to_group(cfg: TrainPipelineConfig, return_list: bool = False) -> list[str] | str:
    """Return a group name for logging. Optionally returns group name as list."""
    lst = [
        f"policy:{cfg.policy.type}",
        f"dataset:{cfg.dataset.repo_id}",
        f"seed:{cfg.seed}",
    ]
    if cfg.env is not None:
        lst.append(f"env:{cfg.env.type}")
    return lst if return_list else "-".join(lst)


def get_wandb_run_id_from_filesystem(checkpoint_dir: Path) -> str:
    # Get the WandB run ID.
    paths = glob(str(checkpoint_dir / "../wandb/latest-run/run-*"))
    if len(paths) != 1:
        raise RuntimeError("Couldn't get the previous WandB run ID for run resumption.")
    match = re.search(r"run-([^\.]+).wandb", paths[0].split("/")[-1])
    if match is None:
        raise RuntimeError("Couldn't get the previous WandB run ID for run resumption.")
    wandb_run_id = match.groups(0)[0]
    return wandb_run_id


class Logger:
    """Primary logger object. Logs either locally or using wandb.

    The logger creates the following directory structure:

    provided_log_dir
    ├── checkpoints
    │   ├── specific_checkpoint_name
    │   │   ├── pretrained_model  # Hugging Face pretrained model directory
    │   │   │   ├── ...
    │   │   └── training_state.pth  # optimizer, scheduler, and random states + training step
    |   ├── another_specific_checkpoint_name
    │   │   ├── ...
    |   ├── ...
    │   └── last  # a softlink to the last logged checkpoint
    """

    pretrained_model_dir_name = PRETRAINED_MODEL
    training_state_file_name = TRAINING_STATE

    def __init__(self, cfg: TrainPipelineConfig):
        self._cfg = cfg
        self.log_dir = cfg.output_dir
        self.log_dir.mkdir(parents=True, exist_ok=True)
        self.job_name = cfg.job_name
        self.checkpoints_dir = self.get_checkpoints_dir(self.log_dir)
        self.last_checkpoint_dir = self.get_last_checkpoint_dir(self.log_dir)
        self.last_pretrained_model_dir = self.get_last_pretrained_model_dir(self.log_dir)

        # Set up WandB.
        self._group = cfg_to_group(cfg)
        run_offline = not cfg.wandb.enable or not cfg.wandb.project
        if run_offline:
            logging.info(colored("Logs will be saved locally.", "yellow", attrs=["bold"]))
            self._wandb = None
        else:
            os.environ["WANDB_SILENT"] = "true"
            import wandb

            wandb_run_id = None
            if cfg.resume:
                wandb_run_id = get_wandb_run_id_from_filesystem(self.checkpoints_dir)

            wandb.init(
                id=wandb_run_id,
                project=cfg.wandb.project,
                entity=cfg.wandb.entity,
                name=self.job_name,
                notes=cfg.wandb.notes,
                tags=cfg_to_group(cfg, return_list=True),
                dir=self.log_dir,
                config=asdict(self._cfg),
                # TODO(rcadene): try set to True
                save_code=False,
                # TODO(rcadene): split train and eval, and run async eval with job_type="eval"
                job_type="train_eval",
                resume="must" if cfg.resume else None,
            )
            print(colored("Logs will be synced with wandb.", "blue", attrs=["bold"]))
            logging.info(f"Track this run --> {colored(wandb.run.get_url(), 'yellow', attrs=['bold'])}")
            self._wandb = wandb

    @classmethod
    def get_checkpoints_dir(cls, log_dir: str | Path) -> Path:
        """Given the log directory, get the sub-directory in which checkpoints will be saved."""
        return Path(log_dir) / "checkpoints"

    @classmethod
    def get_last_checkpoint_dir(cls, log_dir: str | Path) -> Path:
        """Given the log directory, get the sub-directory in which the last checkpoint will be saved."""
        return cls.get_checkpoints_dir(log_dir) / "last"

    @classmethod
    def get_last_pretrained_model_dir(cls, log_dir: str | Path) -> Path:
        """
        Given the log directory, get the sub-directory in which the last checkpoint's pretrained weights will
        be saved.
        """
        return cls.get_last_checkpoint_dir(log_dir) / cls.pretrained_model_dir_name

    def save_model(self, save_dir: Path, policy: PreTrainedPolicy, wandb_artifact_name: str | None = None):
        """Save the weights of the Policy model using PyTorchModelHubMixin.

        The weights are saved in a folder called "pretrained_model" under the checkpoint directory.

        Optionally also upload the model to WandB.
        """

        self.checkpoints_dir.mkdir(parents=True, exist_ok=True)
        register_features_types()
        policy.save_pretrained(save_dir)
<<<<<<< HEAD

        if hasattr(policy, "state_dict_ema_modules"):
            torch.save(policy.state_dict_ema_modules(), save_dir / "ema.pth")

=======
>>>>>>> 43e079f7
        # Also save the full config for the env configuration.
        self._cfg.save_pretrained(save_dir)
        if self._wandb and not self._cfg.wandb.disable_artifact:
            # note wandb artifact does not accept ":" or "/" in its name
            artifact = self._wandb.Artifact(wandb_artifact_name, type="model")
            artifact.add_file(save_dir / SAFETENSORS_SINGLE_FILE)
            self._wandb.log_artifact(artifact)
        if self.last_checkpoint_dir.exists():
            os.remove(self.last_checkpoint_dir)

    def save_training_state(
        self,
        save_dir: Path,
        train_step: int,
        optimizer: Optimizer | None = None,
        scheduler: LRScheduler | None = None,
    ):
        """Checkpoint the global training_step, optimizer state, scheduler state, and random state.

        All of these are saved as "training_state.pth" under the checkpoint directory.
        """
        training_state = {}
        training_state["step"] = train_step
        training_state.update(get_global_random_state())
        if optimizer is not None:
            training_state["optimizer"] = optimizer.state_dict()
        if scheduler is not None:
            training_state["scheduler"] = scheduler.state_dict()
        torch.save(training_state, save_dir / self.training_state_file_name)

    def save_checkpoint(
        self,
        train_step: int,
        identifier: str,
        policy: PreTrainedPolicy,
        optimizer: Optimizer | None = None,
        scheduler: LRScheduler | None = None,
    ):
        """Checkpoint the model weights and the training state."""
        checkpoint_dir = self.checkpoints_dir / str(identifier)
        wandb_artifact_name = (
            None
            if self._wandb is None
            else f"{self._group.replace(':', '_').replace('/', '_')}-{self._cfg.seed}-{identifier}"
        )
        self.save_model(
            checkpoint_dir / self.pretrained_model_dir_name, policy, wandb_artifact_name=wandb_artifact_name
        )
        self.save_training_state(checkpoint_dir, train_step, optimizer, scheduler)

        relative_target = checkpoint_dir.relative_to(self.last_checkpoint_dir.parent)
        self.last_checkpoint_dir.symlink_to(relative_target)

    def log_dict(self, d: dict, step: int, mode: str = "train"):
        assert mode in {"train", "eval"}
        # TODO(alexander-soare): Add local text log.
        if self._wandb is not None:
            for k, v in d.items():
                if not isinstance(v, (int, float, str)):
                    logging.warning(
                        f'WandB logging of key "{k}" was ignored as its type is not handled by this wrapper.'
                    )
                    continue
                self._wandb.log({f"{mode}/{k}": v}, step=step)

    def log_video(self, video_path: str, step: int, mode: str = "train"):
        assert mode in {"train", "eval"}
        assert self._wandb is not None
        wandb_video = self._wandb.Video(video_path, fps=self._cfg.env.fps, format="mp4")
        self._wandb.log({f"{mode}/video": wandb_video}, step=step)


def register_features_types():
    draccus.decode.register(FeatureType, lambda x: FeatureType[x])
    draccus.encode.register(FeatureType, lambda x: x.name)

    draccus.decode.register(NormalizationMode, lambda x: NormalizationMode[x])
    draccus.encode.register(NormalizationMode, lambda x: x.name)<|MERGE_RESOLUTION|>--- conflicted
+++ resolved
@@ -160,13 +160,6 @@
         self.checkpoints_dir.mkdir(parents=True, exist_ok=True)
         register_features_types()
         policy.save_pretrained(save_dir)
-<<<<<<< HEAD
-
-        if hasattr(policy, "state_dict_ema_modules"):
-            torch.save(policy.state_dict_ema_modules(), save_dir / "ema.pth")
-
-=======
->>>>>>> 43e079f7
         # Also save the full config for the env configuration.
         self._cfg.save_pretrained(save_dir)
         if self._wandb and not self._cfg.wandb.disable_artifact:
