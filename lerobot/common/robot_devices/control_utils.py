########################################################################################
# Utilities
########################################################################################


import logging
import time
import traceback
from contextlib import nullcontext
from copy import copy
from functools import cache

import cv2
import torch
import tqdm
from deepdiff import DeepDiff
from termcolor import colored

from lerobot.common.datasets.image_writer import safe_stop_image_writer
from lerobot.common.datasets.lerobot_dataset import LeRobotDataset
from lerobot.common.datasets.utils import get_features_from_robot
from lerobot.common.policies.factory import make_policy
from lerobot.common.robot_devices.robots.utils import Robot
from lerobot.common.robot_devices.utils import busy_wait
from lerobot.common.utils.utils import get_safe_torch_device, init_hydra_config, set_global_seed
from lerobot.scripts.eval import get_pretrained_policy_path


def log_control_info(robot: Robot, dt_s, episode_index=None, frame_index=None, fps=None):
    log_items = []
    if episode_index is not None:
        log_items.append(f"ep:{episode_index}")
    if frame_index is not None:
        log_items.append(f"frame:{frame_index}")

    def log_dt(shortname, dt_val_s):
        nonlocal log_items, fps
        info_str = f"{shortname}:{dt_val_s * 1000:5.2f} ({1/ dt_val_s:3.1f}hz)"
        if fps is not None:
            actual_fps = 1 / dt_val_s
            if actual_fps < fps - 1:
                info_str = colored(info_str, "yellow")
        log_items.append(info_str)

    # total step time displayed in milliseconds and its frequency
    log_dt("dt", dt_s)

    # TODO(aliberts): move robot-specific logs logic in robot.print_logs()
    if not robot.robot_type.startswith("stretch"):
        for name in robot.leader_arms:
            key = f"read_leader_{name}_pos_dt_s"
            if key in robot.logs:
                log_dt("dtRlead", robot.logs[key])

        for name in robot.follower_arms:
            key = f"write_follower_{name}_goal_pos_dt_s"
            if key in robot.logs:
                log_dt("dtWfoll", robot.logs[key])

            key = f"read_follower_{name}_pos_dt_s"
            if key in robot.logs:
                log_dt("dtRfoll", robot.logs[key])

        for name in robot.cameras:
            key = f"read_camera_{name}_dt_s"
            if key in robot.logs:
                log_dt(f"dtR{name}", robot.logs[key])

    info_str = " ".join(log_items)
    logging.info(info_str)


@cache
def is_headless():
    """Detects if python is running without a monitor."""
    try:
        import pynput  # noqa

        return False
    except Exception:
        print(
            "Error trying to import pynput. Switching to headless mode. "
            "As a result, the video stream from the cameras won't be shown, "
            "and you won't be able to change the control flow with keyboards. "
            "For more info, see traceback below.\n"
        )
        traceback.print_exc()
        print()
        return True


def has_method(_object: object, method_name: str):
    return hasattr(_object, method_name) and callable(getattr(_object, method_name))


def predict_action(observation, policy, device, use_amp):
    observation = copy(observation)
    with (
        torch.inference_mode(),
        torch.autocast(device_type=device.type) if device.type == "cuda" and use_amp else nullcontext(),
    ):
        # Convert to pytorch format: channel first and float32 in [0,1] with batch dimension
        for name in observation:
            if "image" in name:
                observation[name] = observation[name].type(torch.float32) / 255
                observation[name] = observation[name].permute(2, 0, 1).contiguous()
            observation[name] = observation[name].unsqueeze(0)
            observation[name] = observation[name].to(device)

        # Compute the next action with the policy
        # based on the current observation
        action = policy.select_action(observation)

        # Remove batch dimension
        action = action.squeeze(0)

        # Move to cpu, if not already the case
        action = action.to("cpu")

    return action


def init_keyboard_listener(assign_rewards=False):
    """
<<<<<<< HEAD
    Initializes a keyboard listener to enable early termination of an episode 
    or environment reset by pressing the right arrow key ('->'). This may require 
    sudo permissions to allow the terminal to monitor keyboard events.

    Args:
        assign_rewards (bool): If True, allows annotating the collected trajectory 
=======
    Initializes a keyboard listener to enable early termination of an episode
    or environment reset by pressing the right arrow key ('->'). This may require
    sudo permissions to allow the terminal to monitor keyboard events.

    Args:
        assign_rewards (bool): If True, allows annotating the collected trajectory
>>>>>>> def42ff4
        with a binary reward at the end of the episode to indicate success.
    """
    events = {}
    events["exit_early"] = False
    events["rerecord_episode"] = False
    events["stop_recording"] = False
    if assign_rewards:
        events["next.reward"] = 0

    if is_headless():
        logging.warning(
            "Headless environment detected. On-screen cameras display and keyboard inputs will not be available."
        )
        listener = None
        return listener, events

    # Only import pynput if not in a headless environment
    from pynput import keyboard

    def on_press(key):
        try:
            if key == keyboard.Key.right:
                print("Right arrow key pressed. Exiting loop...")
                events["exit_early"] = True
            elif key == keyboard.Key.left:
                print("Left arrow key pressed. Exiting loop and rerecord the last episode...")
                events["rerecord_episode"] = True
                events["exit_early"] = True
            elif key == keyboard.Key.esc:
                print("Escape key pressed. Stopping data recording...")
                events["stop_recording"] = True
                events["exit_early"] = True
            elif assign_rewards and key == keyboard.Key.space:
                events["next.reward"] = 1 if events["next.reward"] == 0 else 0
                print(
                    "Space key pressed. Assigning new reward to the subsequent frames. New reward:",
                    events["next.reward"],
                )

        except Exception as e:
            print(f"Error handling key press: {e}")

    listener = keyboard.Listener(on_press=on_press)
    listener.start()

    return listener, events


def init_policy(pretrained_policy_name_or_path, policy_overrides):
    """Instantiate the policy and load fps, device and use_amp from config yaml"""
    pretrained_policy_path = get_pretrained_policy_path(pretrained_policy_name_or_path)
    hydra_cfg = init_hydra_config(pretrained_policy_path / "config.yaml", policy_overrides)
    policy = make_policy(hydra_cfg=hydra_cfg, pretrained_policy_name_or_path=pretrained_policy_path)

    # Check device is available
    device = get_safe_torch_device(hydra_cfg.device, log=True)
    use_amp = hydra_cfg.use_amp
    policy_fps = hydra_cfg.env.fps

    policy.eval()
    policy.to(device)

    torch.backends.cudnn.benchmark = True
    torch.backends.cuda.matmul.allow_tf32 = True
    set_global_seed(hydra_cfg.seed)
    return policy, policy_fps, device, use_amp


def warmup_record(
    robot,
    events,
    enable_teleoperation,
    warmup_time_s,
    display_cameras,
    fps,
):
    control_loop(
        robot=robot,
        control_time_s=warmup_time_s,
        display_cameras=display_cameras,
        events=events,
        fps=fps,
        teleoperate=enable_teleoperation,
    )


def record_episode(
    robot,
    dataset,
    events,
    episode_time_s,
    display_cameras,
    policy,
    device,
    use_amp,
    fps,
):
    control_loop(
        robot=robot,
        control_time_s=episode_time_s,
        display_cameras=display_cameras,
        dataset=dataset,
        events=events,
        policy=policy,
        device=device,
        use_amp=use_amp,
        fps=fps,
        teleoperate=policy is None,
    )


@safe_stop_image_writer
def control_loop(
    robot,
    control_time_s=None,
    teleoperate=False,
    display_cameras=False,
    dataset: LeRobotDataset | None = None,
    events=None,
    policy=None,
    device=None,
    use_amp=None,
    fps=None,
):
    # TODO(rcadene): Add option to record logs
    if not robot.is_connected:
        robot.connect()

    if events is None:
        events = {"exit_early": False}

    if control_time_s is None:
        control_time_s = float("inf")

    if teleoperate and policy is not None:
        raise ValueError("When `teleoperate` is True, `policy` should be None.")

    if dataset is not None and fps is not None and dataset.fps != fps:
        raise ValueError(f"The dataset fps should be equal to requested fps ({dataset['fps']} != {fps}).")

    timestamp = 0
    start_episode_t = time.perf_counter()
    while timestamp < control_time_s:
        start_loop_t = time.perf_counter()

        if teleoperate:
            observation, action = robot.teleop_step(record_data=True)
        else:
            observation = robot.capture_observation()

            if policy is not None:
                pred_action = predict_action(observation, policy, device, use_amp)
                # Action can eventually be clipped using `max_relative_target`,
                # so action actually sent is saved in the dataset.
                action = robot.send_action(pred_action)
                action = {"action": action}

        if dataset is not None:
            frame = {**observation, **action}
            if "next.reward" in events:
                frame["next.reward"] = events["next.reward"]
            dataset.add_frame(frame)

        if display_cameras and not is_headless():
            image_keys = [key for key in observation if "image" in key]
            for key in image_keys:
                cv2.imshow(key, cv2.cvtColor(observation[key].numpy(), cv2.COLOR_RGB2BGR))
            cv2.waitKey(1)

        if fps is not None:
            dt_s = time.perf_counter() - start_loop_t
            busy_wait(1 / fps - dt_s)

        dt_s = time.perf_counter() - start_loop_t
        log_control_info(robot, dt_s, fps=fps)

        timestamp = time.perf_counter() - start_episode_t
        if events["exit_early"]:
            events["exit_early"] = False
            break


def reset_environment(robot, events, reset_time_s):
    # TODO(rcadene): refactor warmup_record and reset_environment
    # TODO(alibets): allow for teleop during reset
    if has_method(robot, "teleop_safety_stop"):
        robot.teleop_safety_stop()

    timestamp = 0
    start_vencod_t = time.perf_counter()
    if "next.reward" in events:
        events["next.reward"] = 0

    # Wait if necessary
    with tqdm.tqdm(total=reset_time_s, desc="Waiting") as pbar:
        while timestamp < reset_time_s:
            time.sleep(1)
            timestamp = time.perf_counter() - start_vencod_t
            pbar.update(1)
            if events["exit_early"]:
                events["exit_early"] = False
                break


def stop_recording(robot, listener, display_cameras):
    robot.disconnect()

    if not is_headless():
        if listener is not None:
            listener.stop()

        if display_cameras:
            cv2.destroyAllWindows()


def sanity_check_dataset_name(repo_id, policy):
    _, dataset_name = repo_id.split("/")
    # either repo_id doesnt start with "eval_" and there is no policy
    # or repo_id starts with "eval_" and there is a policy

    # Check if dataset_name starts with "eval_" but policy is missing
    if dataset_name.startswith("eval_") and policy is None:
        raise ValueError(
            f"Your dataset name begins with 'eval_' ({dataset_name}), but no policy is provided."
        )

    # Check if dataset_name does not start with "eval_" but policy is provided
    if not dataset_name.startswith("eval_") and policy is not None:
        raise ValueError(
            f"Your dataset name does not begin with 'eval_' ({dataset_name}), but a policy is provided ({policy})."
        )


def sanity_check_dataset_robot_compatibility(
    dataset: LeRobotDataset, robot: Robot, fps: int, use_videos: bool
) -> None:
    fields = [
        ("robot_type", dataset.meta.robot_type, robot.robot_type),
        ("fps", dataset.fps, fps),
        ("features", dataset.features, get_features_from_robot(robot, use_videos)),
    ]

    mismatches = []
    for field, dataset_value, present_value in fields:
        diff = DeepDiff(dataset_value, present_value, exclude_regex_paths=[r".*\['info'\]$"])
        if diff:
            mismatches.append(f"{field}: expected {present_value}, got {dataset_value}")

    if mismatches:
        raise ValueError(
            "Dataset metadata compatibility check failed with mismatches:\n" + "\n".join(mismatches)
        )<|MERGE_RESOLUTION|>--- conflicted
+++ resolved
@@ -122,21 +122,12 @@
 
 def init_keyboard_listener(assign_rewards=False):
     """
-<<<<<<< HEAD
-    Initializes a keyboard listener to enable early termination of an episode 
-    or environment reset by pressing the right arrow key ('->'). This may require 
-    sudo permissions to allow the terminal to monitor keyboard events.
-
-    Args:
-        assign_rewards (bool): If True, allows annotating the collected trajectory 
-=======
     Initializes a keyboard listener to enable early termination of an episode
     or environment reset by pressing the right arrow key ('->'). This may require
     sudo permissions to allow the terminal to monitor keyboard events.
 
     Args:
         assign_rewards (bool): If True, allows annotating the collected trajectory
->>>>>>> def42ff4
         with a binary reward at the end of the episode to indicate success.
     """
     events = {}
