--- conflicted
+++ resolved
@@ -29,25 +29,12 @@
         from lerobot.common.policies.diffusion.configuration_diffusion import DiffusionConfig
         from lerobot.common.policies.diffusion.modeling_diffusion import DiffusionPolicy
 
-<<<<<<< HEAD
         return DiffusionPolicy, DiffusionConfig
     elif name == "act":
-        from lerobot.common.policies.act.configuration_act import ActionChunkingTransformerConfig
-        from lerobot.common.policies.act.modeling_act import ActionChunkingTransformerPolicy
-
-        return ActionChunkingTransformerPolicy, ActionChunkingTransformerConfig
-=======
-        policy_cfg = _policy_cfg_from_hydra_cfg(DiffusionConfig, hydra_cfg)
-        policy = DiffusionPolicy(policy_cfg, hydra_cfg.training.offline_steps, dataset_stats)
-        policy.to(get_safe_torch_device(hydra_cfg.device))
-    elif hydra_cfg.policy.name == "act":
         from lerobot.common.policies.act.configuration_act import ACTConfig
         from lerobot.common.policies.act.modeling_act import ACTPolicy
 
-        policy_cfg = _policy_cfg_from_hydra_cfg(ACTConfig, hydra_cfg)
-        policy = ACTPolicy(policy_cfg, dataset_stats)
-        policy.to(get_safe_torch_device(hydra_cfg.device))
->>>>>>> 01d5490d
+        return ACTPolicy, ACTConfig
     else:
         raise NotImplementedError(f"Policy with name {name} is not implemented.")
 
