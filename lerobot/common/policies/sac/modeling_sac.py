#!/usr/bin/env python

# Copyright 2024 The HuggingFace Inc. team.
# All rights reserved.
#
# Licensed under the Apache License, Version 2.0 (the "License");
# you may not use this file except in compliance with the License.
# You may obtain a copy of the License at
#
#     http://www.apache.org/licenses/LICENSE-2.0
#
# Unless required by applicable law or agreed to in writing, software
# distributed under the License is distributed on an "AS IS" BASIS,
# WITHOUT WARRANTIES OR CONDITIONS OF ANY KIND, either express or implied.
# See the License for the specific language governing permissions and
# limitations under the License.

# TODO: (1) better device management

<<<<<<< HEAD
from collections import deque
from typing import Callable, Optional, Sequence, Tuple, Union
=======
from typing import Callable, Optional, Tuple
>>>>>>> b6373867

import einops
import numpy as np
import torch
import torch.nn as nn
import torch.nn.functional as F  # noqa: N812
from huggingface_hub import PyTorchModelHubMixin
from torch import Tensor

from lerobot.common.policies.normalize import Normalize, Unnormalize
from lerobot.common.policies.sac.configuration_sac import SACConfig
from lerobot.common.policies.utils import get_device_from_parameters


class SACPolicy(
    nn.Module,
    PyTorchModelHubMixin,
    library_name="lerobot",
    repo_url="https://github.com/huggingface/lerobot",
    tags=["robotics", "RL", "SAC"],
):
    name = "sac"

    def __init__(
        self,
        config: SACConfig | None = None,
        dataset_stats: dict[str, dict[str, Tensor]] | None = None,
    ):
        super().__init__()

        if config is None:
            config = SACConfig()
        self.config = config
        if config.input_normalization_modes is not None:
            self.normalize_inputs = Normalize(
                config.input_shapes, config.input_normalization_modes, dataset_stats
            )
        else:
            self.normalize_inputs = nn.Identity()
<<<<<<< HEAD
        # self.normalize_targets = Normalize(
        #     config.output_shapes, config.output_normalization_modes, dataset_stats
        # )
        # self.unnormalize_outputs = Unnormalize(
        #     config.output_shapes, config.output_normalization_modes, dataset_stats
        # )
        # encoder_critic = SACObservationEncoder(config)
        # encoder_actor = SACObservationEncoder(config)

        encoder_critic = None
        encoder_actor = None
        # Define networks
        critic_nets = []
        for _ in range(config.num_critics):
            critic_net = Critic(
                encoder=encoder_critic,
                network=MLP(
                    input_dim=config.input_shapes["observation.state"][0] + config.output_shapes["action"][0],
                    **config.critic_network_kwargs,
                ),
            )
            critic_nets.append(critic_net)

        target_critic_nets = []
        for _ in range(config.num_critics):
            target_critic_net = Critic(
                encoder=encoder_critic,
                network=MLP(
                    input_dim=config.input_shapes["observation.state"][0] + config.output_shapes["action"][0],
                    **config.critic_network_kwargs,
                ),
            )
            target_critic_nets.append(target_critic_net)

        self.critic_ensemble = create_critic_ensemble(critic_nets, config.num_critics)
        self.critic_target = create_critic_ensemble(target_critic_nets, config.num_critics)

        # Add initial weight copying
        for target_critic, critic in zip(self.critic_target, self.critic_ensemble, strict=False):
            target_critic.load_state_dict(critic.state_dict())

        self.actor = Policy(
            encoder=encoder_actor,
            network=MLP(input_dim=config.input_shapes["observation.state"][0], **config.actor_network_kwargs),
            action_dim=config.output_shapes["action"][0],
            **config.policy_kwargs,
        )
        if config.target_entropy is None:
            config.target_entropy = -np.prod(config.output_shapes["action"][0])  # (-dim(A)/2)
        # TODO: fix later device
        # TODO: Handle the case where the temparameter is a fixed
        self.log_alpha = torch.zeros(1, requires_grad=True, device="cuda")
=======

        output_normalization_params = {}
        for outer_key, inner_dict in config.output_normalization_params.items():
            output_normalization_params[outer_key] = {}
            for key, value in inner_dict.items():
                output_normalization_params[outer_key][key] = torch.tensor(value)

        # HACK: This is hacky and should be removed
        dataset_stats = dataset_stats or output_normalization_params
        self.normalize_targets = Normalize(
            config.output_shapes, config.output_normalization_modes, dataset_stats
        )
        self.unnormalize_outputs = Unnormalize(
            config.output_shapes, config.output_normalization_modes, dataset_stats
        )

        # NOTE: For images the encoder should be shared between the actor and critic
        if config.shared_encoder:
            encoder_critic = SACObservationEncoder(config)
            encoder_actor: SACObservationEncoder = encoder_critic
        else:
            encoder_critic = SACObservationEncoder(config)
            encoder_actor = SACObservationEncoder(config)

        self.critic_ensemble = CriticEnsemble(
            encoder=encoder_critic,
            network_list=nn.ModuleList(
                [
                    MLP(
                        input_dim=encoder_critic.output_dim + config.output_shapes["action"][0],
                        **config.critic_network_kwargs,
                    )
                    for _ in range(config.num_critics)
                ]
            ),
        )

        self.critic_target = CriticEnsemble(
            encoder=encoder_critic,
            network_list=nn.ModuleList(
                [
                    MLP(
                        input_dim=encoder_critic.output_dim + config.output_shapes["action"][0],
                        **config.critic_network_kwargs,
                    )
                    for _ in range(config.num_critics)
                ]
            ),
        )

        self.critic_target.load_state_dict(self.critic_ensemble.state_dict())

        self.actor = Policy(
            encoder=encoder_actor,
            network=MLP(input_dim=encoder_actor.output_dim, **config.actor_network_kwargs),
            action_dim=config.output_shapes["action"][0],
            encoder_is_shared=config.shared_encoder,
            **config.policy_kwargs,
        )
        if config.target_entropy is None:
            config.target_entropy = -np.prod(config.output_shapes["action"][0]) / 2  # (-dim(A)/2)

        # TODO (azouitine): Handle the case where the temparameter is a fixed
        # TODO (michel-aractingi): Put the log_alpha in cuda by default because otherwise
        # it triggers "can't optimize a non-leaf Tensor"
        self.log_alpha = torch.zeros(1, requires_grad=True, device=torch.device("cuda:0"))
>>>>>>> b6373867
        self.temperature = self.log_alpha.exp().item()

    def reset(self):
        """Reset the policy"""
        pass

    def to(self, *args, **kwargs):
        """Override .to(device) method to involve moving the log_alpha fixed_std"""
        if self.actor.fixed_std is not None:
            self.actor.fixed_std = self.actor.fixed_std.to(*args, **kwargs)
        self.log_alpha = self.log_alpha.to(*args, **kwargs)
        super().to(*args, **kwargs)

    @torch.no_grad()
    def select_action(self, batch: dict[str, Tensor]) -> Tensor:
        """Select action for inference/evaluation"""
        actions, _, _ = self.actor(batch)
<<<<<<< HEAD
        # actions = self.unnormalize_outputs({"action": actions})["action"]
=======
        actions = self.unnormalize_outputs({"action": actions})["action"]
>>>>>>> b6373867
        return actions

    def critic_forward(
        self, observations: dict[str, Tensor], actions: Tensor, use_target: bool = False
    ) -> Tensor:
        """Forward pass through a critic network ensemble

        Args:
            observations: Dictionary of observations
            actions: Action tensor
            use_target: If True, use target critics, otherwise use ensemble critics

        Returns:
            Tensor of Q-values from all critics
        """
        critics = self.critic_target if use_target else self.critic_ensemble
        q_values = critics(observations, actions)
        return q_values

<<<<<<< HEAD
    def compute_critic_loss(self, batch: dict[str, Tensor]) -> Tuple[Tensor, dict]:
        """Compute critic loss separately"""
        # Extract batch components
        observations = {}
        next_observations = {}
        for k in batch:
            if k.startswith("observation."):
                observations[k] = batch[k][:, 0]
                next_observations[k] = batch[k][:, 1]
        
        actions = batch["action"][:, 0]
        rewards = batch["next.reward"].flatten()
        dones = batch["next.done"].flatten()

        # Compute next state values
        with torch.no_grad():
            next_actions, next_log_probs, _ = self.actor(next_observations)
            next_q_targets = self.critic_forward(next_observations, next_actions, use_target=True)
            min_next_q_target = next_q_targets.min(dim=0)[0]
            backup = min_next_q_target - self.temperature * next_log_probs
            td_target = rewards + (1 - dones.float()) * self.config.discount * backup

        # Get current Q values
        current_q_values = self.critic_forward(observations, actions, use_target=False)
        
        # Compute critic loss
        critics_loss = 0
        for q_value in current_q_values:
            critics_loss += F.mse_loss(q_value, td_target)

        info = {
            "td_target_mean": td_target.mean().item(),
            "td_target_max": td_target.max().item(),
            "mean_q_predicts": current_q_values.mean().item(),
            "min_q_predicts": current_q_values.min().item(),
            "max_q_predicts": current_q_values.max().item(),
        }

        return critics_loss, info

    def compute_actor_loss(self, batch: dict[str, Tensor]) -> Tuple[Tensor, dict]:
        """Compute actor loss separately"""
        observations = {k: batch[k][:, 0] for k in batch if k.startswith("observation.")}
        
        # Get actions and log probs
        actions_pi, log_probs_pi, _ = self.actor(observations)
        
        # Get Q values
        qf_pi = self.critic_forward(observations, actions_pi, use_target=False)
        min_qf_pi = qf_pi.min(dim=0)[0]
        
        # Actor loss
        actor_loss = (self.temperature * log_probs_pi - min_qf_pi).mean()

        info = {
            "mean_log_probs": log_probs_pi.mean().item(),
            "min_log_probs": log_probs_pi.min().item(),
            "max_log_probs": log_probs_pi.max().item(),
            "action_mean": actions_pi.mean().item(),
            "entropy": -log_probs_pi.mean().item(),
        }

        return actor_loss, info

    def compute_temperature_loss(self, batch: dict[str, Tensor]) -> Tuple[Tensor, dict]:
        """Compute temperature loss separately"""
        observations = {k: batch[k][:, 0] for k in batch if k.startswith("observation.")}
        
        # Get log probs from current policy
        _, log_probs_pi, _ = self.actor(observations)
        
        # Temperature loss
        temperature_loss = (-self.log_alpha.exp() * 
                          (log_probs_pi + self.config.target_entropy).detach()).mean()

        info = {
            "temperature": self.temperature,
        }

        return temperature_loss, info

    def forward(self, batch: dict[str, Tensor]) -> dict[str, Tensor | float]:
        """Combined forward for all losses"""
        self.temperature = self.log_alpha.exp().item()
        batch = self.normalize_inputs(batch)
        
        critics_loss, critic_info = self.compute_critic_loss(batch)
        actor_loss, actor_info = self.compute_actor_loss(batch)
        temp_loss, temp_info = self.compute_temperature_loss(batch)
        
        return {
            "critics_loss": critics_loss,
            "actor_loss": actor_loss,
            "temperature_loss": temp_loss,
            "loss": critics_loss + actor_loss + temp_loss,
            **critic_info,
            **actor_info,
            **temp_info,
        }


    # def forward(self, batch: dict[str, Tensor]) -> dict[str, Tensor | float]:
    #     """Run the batch through the model and compute the loss.

    #     Returns a dictionary with loss as a tensor, and other information as native floats.
    #     """
    #     # We have to actualize the value of the temperature because in the previous
    #     self.temperature = self.log_alpha.exp().item()

    #     # batch = self.normalize_inputs(batch)
    #     # batch shape is (b, 2, ...) where index 1 returns the current observation and
    #     # the next observation for calculating the right td index.
    #     actions = batch["action"][:, 0]
    #     rewards = batch["next.reward"][:, 0]
    #     observations = {}
    #     next_observations = {}
    #     for k in batch:
    #         if k.startswith("observation."):
    #             observations[k] = batch[k][:, 0]
    #             next_observations[k] = batch[k][:, 1]

    #     with torch.no_grad():
    #         next_action_preds, next_log_probs, _ = self.actor(next_observations)

    #         # 2- compute q targets
    #         q_targets = self.critic_forward(next_observations, next_action_preds, use_target=True)

    #         # subsample critics to prevent overfitting if use high UTD (update to date)
    #         if self.config.num_subsample_critics is not None:
    #             indices = torch.randperm(self.config.num_critics)
    #             indices = indices[: self.config.num_subsample_critics]
    #             q_targets = q_targets[indices]

    #         # critics subsample size
    #         min_q, _ = q_targets.min(dim=0)  # Get values from min operation
    #         if self.config.use_backup_entropy:
    #             min_q -= self.temperature * next_log_probs

    #         # td_target = rewards.flatten() + self.config.discount * min_q * ~batch["next.done"].flatten()
    #         td_target = rewards.flatten() + self.config.discount * min_q * (1 - batch["next.done"].float()).flatten()

    #     # 3- compute predicted qs
    #     q_preds = self.critic_forward(observations, actions, use_target=False)

    #     # 4- Calculate loss
    #     # Compute state-action value loss (TD loss) for all of the Q functions in the ensemble.
    #     # td_target_duplicate = einops.repeat(td_target, "b -> e b", e=q_preds.shape[0])
    #     # You compute the mean loss of the batch for each critic and then to compute the final loss you sum them up
    #     # critics_loss = (
    #     #     F.mse_loss(
    #     #         input=q_preds,
    #     #         target=td_target_duplicate,
    #     #         reduction="none",
    #     #     ).mean(1)
    #     # ).sum()

    #     critics_loss = torch.stack([
    #         F.mse_loss(q_preds[i], td_target)
    #         for i in range(q_preds.shape[0])
    #     ]).sum()

    #     temperature = self.temperature
    #     actions, log_probs, _ = self.actor(observations)
    #     with torch.inference_mode():
    #         q_preds = self.critic_forward(observations, actions, use_target=False)
    #     min_q_preds = q_preds.min(dim=0)[0]

    #     actor_loss = ((temperature * log_probs) - min_q_preds).mean()

    #     # calculate temperature loss
    #     with torch.no_grad():
    #         _, log_probs, _ = self.actor(observations)
    #     temperature_loss = (-self.log_alpha.exp() * (log_probs + self.config.target_entropy)).mean()

    #     loss = critics_loss + actor_loss + temperature_loss

    #     return {
    #         "critics_loss": critics_loss,
    #         "actor_loss": actor_loss,
    #         "mean_q_predicts": min_q_preds.mean().item(),
    #         "min_q_predicts": min_q_preds.min().item(),
    #         "max_q_predicts": min_q_preds.max().item(),
    #         "temperature_loss": temperature_loss,
    #         "temperature": temperature,
    #         "mean_log_probs": log_probs.mean().item(),
    #         "min_log_probs": log_probs.min().item(),
    #         "max_log_probs": log_probs.max().item(),
    #         "td_target_mean": td_target.mean().item(),
    #         "td_target_max": td_target.max().item(),
    #         "action_mean": actions.mean().item(),
    #         "entropy": log_probs.mean().item(),
    #         "loss": loss,
    #     }

    def update(self):
        # TODO: implement UTD update
        # First update only critics for utd_ratio-1 times
        # for critic_step in range(self.config.utd_ratio - 1):
        # only update critic and critic target
        # Then update critic, critic target, actor and temperature
        """Update target networks with exponential moving average"""
        with torch.no_grad():
            for target_critic, critic in zip(self.critic_target, self.critic_ensemble, strict=False):
                for target_param, param in zip(target_critic.parameters(), critic.parameters(), strict=False):
                    target_param.data.copy_(
                        param.data * self.config.critic_target_update_weight
                        + target_param.data * (1.0 - self.config.critic_target_update_weight)
                    )


=======
    def forward(self, batch: dict[str, Tensor]) -> dict[str, Tensor | float]: ...
    def update_target_networks(self):
        """Update target networks with exponential moving average"""
        for target_param, param in zip(
            self.critic_target.parameters(), self.critic_ensemble.parameters(), strict=False
        ):
            target_param.data.copy_(
                param.data * self.config.critic_target_update_weight
                + target_param.data * (1.0 - self.config.critic_target_update_weight)
            )

    def compute_loss_critic(self, observations, actions, rewards, next_observations, done) -> Tensor:
        temperature = self.log_alpha.exp().item()
        with torch.no_grad():
            next_action_preds, next_log_probs, _ = self.actor(next_observations)

            # 2- compute q targets
            q_targets = self.critic_forward(
                observations=next_observations, actions=next_action_preds, use_target=True
            )

            # subsample critics to prevent overfitting if use high UTD (update to date)
            if self.config.num_subsample_critics is not None:
                indices = torch.randperm(self.config.num_critics)
                indices = indices[: self.config.num_subsample_critics]
                q_targets = q_targets[indices]

            # critics subsample size
            min_q, _ = q_targets.min(dim=0)  # Get values from min operation
            if self.config.use_backup_entropy:
                min_q = min_q - (temperature * next_log_probs)

            td_target = rewards + (1 - done) * self.config.discount * min_q

        # 3- compute predicted qs
        q_preds = self.critic_forward(observations, actions, use_target=False)

        # 4- Calculate loss
        # Compute state-action value loss (TD loss) for all of the Q functions in the ensemble.
        td_target_duplicate = einops.repeat(td_target, "b -> e b", e=q_preds.shape[0])
        # You compute the mean loss of the batch for each critic and then to compute the final loss you sum them up
        critics_loss = (
            F.mse_loss(
                input=q_preds,
                target=td_target_duplicate,
                reduction="none",
            ).mean(1)
        ).sum()
        return critics_loss

    def compute_loss_temperature(self, observations) -> Tensor:
        """Compute the temperature loss"""
        # calculate temperature loss
        with torch.no_grad():
            _, log_probs, _ = self.actor(observations)
        temperature_loss = (-self.log_alpha.exp() * (log_probs + self.config.target_entropy)).mean()
        return temperature_loss

    def compute_loss_actor(self, observations) -> Tensor:
        temperature = self.log_alpha.exp().item()

        actions_pi, log_probs, _ = self.actor(observations)

        q_preds = self.critic_forward(observations, actions_pi, use_target=False)
        min_q_preds = q_preds.min(dim=0)[0]

        actor_loss = ((temperature * log_probs) - min_q_preds).mean()
        return actor_loss


>>>>>>> b6373867
class MLP(nn.Module):
    def __init__(
        self,
        input_dim: int,
        hidden_dims: list[int],
        activations: Callable[[torch.Tensor], torch.Tensor] | str = nn.ReLU(),
        activate_final: bool = False,
        dropout_rate: Optional[float] = None,
    ):
        super().__init__()
        self.activate_final = activate_final
        layers = []

        # First layer uses input_dim
        layers.append(nn.Linear(input_dim, hidden_dims[0]))

        # Add activation after first layer
        if dropout_rate is not None and dropout_rate > 0:
            layers.append(nn.Dropout(p=dropout_rate))
        # layers.append(nn.LayerNorm(hidden_dims[0]))
        layers.append(activations if isinstance(activations, nn.Module) else getattr(nn, activations)())

        # Rest of the layers
        for i in range(1, len(hidden_dims)):
            layers.append(nn.Linear(hidden_dims[i - 1], hidden_dims[i]))

            if i + 1 < len(hidden_dims) or activate_final:
                if dropout_rate is not None and dropout_rate > 0:
                    layers.append(nn.Dropout(p=dropout_rate))
<<<<<<< HEAD
                # layers.append(nn.LayerNorm(hidden_dims[i]))
=======
                layers.append(nn.LayerNorm(hidden_dims[i]))
>>>>>>> b6373867
                layers.append(
                    activations if isinstance(activations, nn.Module) else getattr(nn, activations)()
                )

        self.net = nn.Sequential(*layers)

    def forward(self, x: torch.Tensor) -> torch.Tensor:
        return self.net(x)


<<<<<<< HEAD
class Critic(nn.Module):
=======
class CriticEnsemble(nn.Module):
    """
    ┌──────────────────┬─────────────────────────────────────────────────────────┐
    │ Critic Ensemble  │                                                         │
    ├──────────────────┘                                                         │
    │                                                                            │
    │        ┌────┐             ┌────┐                               ┌────┐      │
    │        │ Q1 │             │ Q2 │                               │ Qn │      │
    │        └────┘             └────┘                               └────┘      │
    │  ┌──────────────┐    ┌──────────────┐                     ┌──────────────┐ │
    │  │              │    │              │                     │              │ │
    │  │    MLP 1     │    │    MLP 2     │                     │     MLP      │ │
    │  │              │    │              │       ...           │ num_critics  │ │
    │  │              │    │              │                     │              │ │
    │  └──────────────┘    └──────────────┘                     └──────────────┘ │
    │          ▲                   ▲                                    ▲        │
    │          └───────────────────┴───────┬────────────────────────────┘        │
    │                                      │                                     │
    │                                      │                                     │
    │                            ┌───────────────────┐                           │
    │                            │     Embedding     │                           │
    │                            │                   │                           │
    │                            └───────────────────┘                           │
    │                                      ▲                                     │
    │                                      │                                     │
    │                        ┌─────────────┴────────────┐                        │
    │                        │                          │                        │
    │                        │  SACObservationEncoder   │                        │
    │                        │                          │                        │
    │                        └──────────────────────────┘                        │
    │                                      ▲                                     │
    │                                      │                                     │
    │                                      │                                     │
    │                                      │                                     │
    └───────────────────────────┬────────────────────┬───────────────────────────┘
                                │    Observation     │
                                └────────────────────┘
    """

>>>>>>> b6373867
    def __init__(
        self,
        encoder: Optional[nn.Module],
        network_list: nn.ModuleList,
        init_final: Optional[float] = None,
<<<<<<< HEAD
        device: str = "cuda",
=======
>>>>>>> b6373867
    ):
        super().__init__()
        self.encoder = encoder
        self.network_list = network_list
        self.init_final = init_final

<<<<<<< HEAD
=======
        self.parameters_to_optimize = []
        # Handle the case where a part of the encoder if frozen
        if self.encoder is not None:
            self.parameters_to_optimize += list(self.encoder.parameters_to_optimize)

        self.parameters_to_optimize += list(self.network_list.parameters())
>>>>>>> b6373867
        # Find the last Linear layer's output dimension
        for layer in reversed(network_list[0].net):
            if isinstance(layer, nn.Linear):
                out_features = layer.out_features
                break

        # Output layer
        self.output_layers = []
        if init_final is not None:
<<<<<<< HEAD
            self.output_layer = nn.Linear(out_features, 1)
            # nn.init.uniform_(self.output_layer.weight, -init_final, init_final)
            # nn.init.uniform_(self.output_layer.bias, -init_final, init_final)
        else:
            self.output_layer = nn.Linear(out_features, 1)
            # orthogonal_init()(self.output_layer.weight)

        self.to(self.device)
=======
            for _ in network_list:
                output_layer = nn.Linear(out_features, 1)
                nn.init.uniform_(output_layer.weight, -init_final, init_final)
                nn.init.uniform_(output_layer.bias, -init_final, init_final)
                self.output_layers.append(output_layer)
        else:
            self.output_layers = []
            for _ in network_list:
                output_layer = nn.Linear(out_features, 1)
                orthogonal_init()(output_layer.weight)
                self.output_layers.append(output_layer)

        self.output_layers = nn.ModuleList(self.output_layers)
        self.parameters_to_optimize += list(self.output_layers.parameters())
>>>>>>> b6373867

    def forward(
        self,
        observations: dict[str, torch.Tensor],
        actions: torch.Tensor,
    ) -> torch.Tensor:
        device = get_device_from_parameters(self)
        # Move each tensor in observations to device
<<<<<<< HEAD
        observations = {k: v.to(self.device) for k, v in observations.items()}
        actions = actions.to(self.device)

        obs_enc = observations if self.encoder is None else self.encoder(observations)
        obs_enc = obs_enc["observation.state"]
=======
        observations = {k: v.to(device) for k, v in observations.items()}
        actions = actions.to(device)

        obs_enc = observations if self.encoder is None else self.encoder(observations)
>>>>>>> b6373867

        inputs = torch.cat([obs_enc, actions], dim=-1)
        list_q_values = []
        for network, output_layer in zip(self.network_list, self.output_layers, strict=False):
            x = network(inputs)
            value = output_layer(x)
            list_q_values.append(value.squeeze(-1))
        return torch.stack(list_q_values)


class Policy(nn.Module):
    def __init__(
        self,
        encoder: Optional[nn.Module],
        network: nn.Module,
        action_dim: int,
        log_std_min: float = -5,
        log_std_max: float = 2,
        fixed_std: Optional[torch.Tensor] = None,
        init_final: Optional[float] = None,
        use_tanh_squash: bool = False,
<<<<<<< HEAD
        device: str = "cuda",
=======
        encoder_is_shared: bool = False,
>>>>>>> b6373867
    ):
        super().__init__()
        self.encoder = encoder
        self.network = network
        self.action_dim = action_dim
        self.log_std_min = log_std_min
        self.log_std_max = log_std_max
        self.fixed_std = fixed_std
        self.use_tanh_squash = use_tanh_squash
<<<<<<< HEAD

=======
        self.parameters_to_optimize = []

        self.parameters_to_optimize += list(self.network.parameters())

        if self.encoder is not None and not encoder_is_shared:
            self.parameters_to_optimize += list(self.encoder.parameters())
>>>>>>> b6373867
        # Find the last Linear layer's output dimension
        for layer in reversed(network.net):
            if isinstance(layer, nn.Linear):
                out_features = layer.out_features
                break
<<<<<<< HEAD

        # Mean layer
        self.mean_layer = nn.Linear(out_features, action_dim)
        # if init_final is not None:
        #     nn.init.uniform_(self.mean_layer.weight, -init_final, init_final)
        #     nn.init.uniform_(self.mean_layer.bias, -init_final, init_final)
        # else:
        #     orthogonal_init()(self.mean_layer.weight)

        # Standard deviation layer or parameter
        if fixed_std is None:
            self.std_layer = nn.Linear(out_features, action_dim)
            # if init_final is not None:
            #     nn.init.uniform_(self.std_layer.weight, -init_final, init_final)
            #     nn.init.uniform_(self.std_layer.bias, -init_final, init_final)
            # else:
            #     orthogonal_init()(self.std_layer.weight)

        self.to(self.device)
=======
        # Mean layer
        self.mean_layer = nn.Linear(out_features, action_dim)
        if init_final is not None:
            nn.init.uniform_(self.mean_layer.weight, -init_final, init_final)
            nn.init.uniform_(self.mean_layer.bias, -init_final, init_final)
        else:
            orthogonal_init()(self.mean_layer.weight)

        self.parameters_to_optimize += list(self.mean_layer.parameters())
        # Standard deviation layer or parameter
        if fixed_std is None:
            self.std_layer = nn.Linear(out_features, action_dim)
            if init_final is not None:
                nn.init.uniform_(self.std_layer.weight, -init_final, init_final)
                nn.init.uniform_(self.std_layer.bias, -init_final, init_final)
            else:
                orthogonal_init()(self.std_layer.weight)
            self.parameters_to_optimize += list(self.std_layer.parameters())
>>>>>>> b6373867

    def forward(
        self,
        observations: torch.Tensor,
    ) -> Tuple[torch.Tensor, torch.Tensor]:
        # Encode observations if encoder exists
        if  isinstance(observations, dict):
            obs_enc = observations["observation.state"] if self.encoder is None else self.encoder(observations)
        else:
            obs_enc = observations if self.encoder is None else self.encoder(observations)

        # Get network outputs
        outputs = self.network(obs_enc)
        means = self.mean_layer(outputs)

        # Compute standard deviations
        if self.fixed_std is None:
            log_std = self.std_layer(outputs)
            assert not torch.isnan(log_std).any(), "[ERROR] log_std became NaN after std_layer!"

            if self.use_tanh_squash:
                log_std = torch.tanh(log_std)
                log_std = self.log_std_min + 0.5 * (self.log_std_max - self.log_std_min) * (log_std + 1.0)
            else:
                log_std = torch.clamp(log_std, self.log_std_min, self.log_std_max)
        else:
            log_std = self.fixed_std.expand_as(means)

        # uses tanh activation function to squash the action to be in the range of [-1, 1]
        normal = torch.distributions.Normal(means, torch.exp(log_std))
        x_t = normal.rsample()  # Reparameterization trick (mean + std * N(0,1))
        log_probs = normal.log_prob(x_t)  # Base log probability before Tanh

        if self.use_tanh_squash:
            actions = torch.tanh(x_t)
            log_probs -= torch.log((1 - actions.pow(2)) + 1e-6)  # Adjust log-probs for Tanh
        else:
            actions = x_t  # No Tanh; raw Gaussian sample

        log_probs = log_probs.sum(-1)  # Sum over action dimensions
        means = torch.tanh(means) if self.use_tanh_squash else means
        return actions, log_probs, means

    def get_features(self, observations: torch.Tensor) -> torch.Tensor:
        """Get encoded features from observations"""
        device = get_device_from_parameters(self)
        observations = observations.to(device)
        if self.encoder is not None:
            with torch.inference_mode():
                return self.encoder(observations)
        return observations


class SACObservationEncoder(nn.Module):
    """Encode image and/or state vector observations."""

    def __init__(self, config: SACConfig):
        """
        Creates encoders for pixel and/or state modalities.
        """
        super().__init__()
        self.config = config
        self.has_pretrained_vision_encoder = False
        self.parameters_to_optimize = []

        self.aggregation_size: int = 0
        if "observation.image" in config.input_shapes:
            self.camera_number = config.camera_number

            if self.config.vision_encoder_name is not None:
                self.image_enc_layers = PretrainedImageEncoder(config)
                self.has_pretrained_vision_encoder = True
            else:
                self.image_enc_layers = DefaultImageEncoder(config)

            self.aggregation_size += config.latent_dim * self.camera_number

            if config.freeze_vision_encoder:
                freeze_image_encoder(self.image_enc_layers)
            else:
                self.parameters_to_optimize += list(self.image_enc_layers.parameters())

        if "observation.state" in config.input_shapes:
            self.state_enc_layers = nn.Sequential(
<<<<<<< HEAD
                nn.Linear(config.input_shapes["observation.state"][0], config.latent_dim),
                nn.LayerNorm(config.latent_dim),
=======
                nn.Linear(
                    in_features=config.input_shapes["observation.state"][0], out_features=config.latent_dim
                ),
                nn.LayerNorm(normalized_shape=config.latent_dim),
>>>>>>> b6373867
                nn.Tanh(),
            )
            self.aggregation_size += config.latent_dim

            self.parameters_to_optimize += list(self.state_enc_layers.parameters())

        if "observation.environment_state" in config.input_shapes:
            self.env_state_enc_layers = nn.Sequential(
<<<<<<< HEAD
                nn.Linear(config.input_shapes["observation.environment_state"][0], config.latent_dim),
                nn.LayerNorm(config.latent_dim),
=======
                nn.Linear(
                    in_features=config.input_shapes["observation.environment_state"][0],
                    out_features=config.latent_dim,
                ),
                nn.LayerNorm(normalized_shape=config.latent_dim),
>>>>>>> b6373867
                nn.Tanh(),
            )
            self.aggregation_size += config.latent_dim
            self.parameters_to_optimize += list(self.env_state_enc_layers.parameters())

        self.aggregation_layer = nn.Linear(in_features=self.aggregation_size, out_features=config.latent_dim)
        self.parameters_to_optimize += list(self.aggregation_layer.parameters())

    def forward(self, obs_dict: dict[str, Tensor]) -> Tensor:
        """Encode the image and/or state vector.

        Each modality is encoded into a feature vector of size (latent_dim,) and then a uniform mean is taken
        over all features.
        """
        feat = []
        # Concatenate all images along the channel dimension.
        image_keys = [k for k in self.config.input_shapes if k.startswith("observation.image")]
        for image_key in image_keys:
            enc_feat = self.image_enc_layers(obs_dict[image_key])

            # if not self.has_pretrained_vision_encoder:
            #     enc_feat = flatten_forward_unflatten(self.image_enc_layers, obs_dict[image_key])
            feat.append(enc_feat)
        if "observation.environment_state" in self.config.input_shapes:
            feat.append(self.env_state_enc_layers(obs_dict["observation.environment_state"]))
        if "observation.state" in self.config.input_shapes:
            feat.append(self.state_enc_layers(obs_dict["observation.state"]))
<<<<<<< HEAD
        # TODO(ke-wang): currently average over all features, concatenate all features maybe a better way
        return torch.stack(feat, dim=0).mean(0)
=======

        features = torch.cat(tensors=feat, dim=-1)
        features = self.aggregation_layer(features)

        return features
>>>>>>> b6373867

    @property
    def output_dim(self) -> int:
        """Returns the dimension of the encoder output"""
        return self.config.latent_dim


<<<<<<< HEAD
=======
class DefaultImageEncoder(nn.Module):
    def __init__(self, config):
        super().__init__()
        self.image_enc_layers = nn.Sequential(
            nn.Conv2d(
                in_channels=config.input_shapes["observation.image"][0],
                out_channels=config.image_encoder_hidden_dim,
                kernel_size=7,
                stride=2,
            ),
            nn.ReLU(),
            nn.Conv2d(
                in_channels=config.image_encoder_hidden_dim,
                out_channels=config.image_encoder_hidden_dim,
                kernel_size=5,
                stride=2,
            ),
            nn.ReLU(),
            nn.Conv2d(
                in_channels=config.image_encoder_hidden_dim,
                out_channels=config.image_encoder_hidden_dim,
                kernel_size=3,
                stride=2,
            ),
            nn.ReLU(),
            nn.Conv2d(
                in_channels=config.image_encoder_hidden_dim,
                out_channels=config.image_encoder_hidden_dim,
                kernel_size=3,
                stride=2,
            ),
            nn.ReLU(),
        )
        dummy_batch = torch.zeros(1, *config.input_shapes["observation.image"])
        with torch.inference_mode():
            self.image_enc_out_shape = self.image_enc_layers(dummy_batch).shape[1:]
        self.image_enc_layers.extend(
            nn.Sequential(
                nn.Flatten(),
                nn.Linear(np.prod(self.image_enc_out_shape), config.latent_dim),
                nn.LayerNorm(config.latent_dim),
                nn.Tanh(),
            )
        )

    def forward(self, x):
        return self.image_enc_layers(x)


class PretrainedImageEncoder(nn.Module):
    def __init__(self, config):
        super().__init__()

        self.image_enc_layers, self.image_enc_out_shape = self._load_pretrained_vision_encoder(config)
        self.image_enc_proj = nn.Sequential(
            nn.Linear(np.prod(self.image_enc_out_shape), config.latent_dim),
            nn.LayerNorm(config.latent_dim),
            nn.Tanh(),
        )

    def _load_pretrained_vision_encoder(self, config):
        """Set up CNN encoder"""
        from transformers import AutoModel

        self.image_enc_layers = AutoModel.from_pretrained(config.vision_encoder_name)
        # self.image_enc_layers.pooler = Identity()

        if hasattr(self.image_enc_layers.config, "hidden_sizes"):
            self.image_enc_out_shape = self.image_enc_layers.config.hidden_sizes[-1]  # Last channel dimension
        elif hasattr(self.image_enc_layers, "fc"):
            self.image_enc_out_shape = self.image_enc_layers.fc.in_features
        else:
            raise ValueError("Unsupported vision encoder architecture, make sure you are using a CNN")
        return self.image_enc_layers, self.image_enc_out_shape

    def forward(self, x):
        # TODO: (maractingi, azouitine) check the forward pass of the pretrained model
        # doesn't reach the classifier layer because we don't need it
        enc_feat = self.image_enc_layers(x).pooler_output
        enc_feat = self.image_enc_proj(enc_feat.view(enc_feat.shape[0], -1))
        return enc_feat


def freeze_image_encoder(image_encoder: nn.Module):
    """Freeze all parameters in the encoder"""
    for param in image_encoder.parameters():
        param.requires_grad = False


>>>>>>> b6373867
def orthogonal_init():
    return lambda x: torch.nn.init.orthogonal_(x, gain=1.0)


class Identity(nn.Module):
    def __init__(self):
        super(Identity, self).__init__()

<<<<<<< HEAD

=======
    def forward(self, x):
        return x


# TODO (azouitine): I think in our case this function is not usefull we should remove it
# after some investigation
>>>>>>> b6373867
# borrowed from tdmpc
def flatten_forward_unflatten(fn: Callable[[Tensor], Tensor], image_tensor: Tensor) -> Tensor:
    """Helper to temporarily flatten extra dims at the start of the image tensor.

    Args:
        fn: Callable that the image tensor will be passed to. It should accept (B, C, H, W) and return
            (B, *), where * is any number of dimensions.
        image_tensor: An image tensor of shape (**, C, H, W), where ** is any number of dimensions and
        can be more than 1 dimensions, generally different from *.
    Returns:
        A return value from the callable reshaped to (**, *).
    """
    if image_tensor.ndim == 4:
        return fn(image_tensor)
    start_dims = image_tensor.shape[:-3]
    inp = torch.flatten(image_tensor, end_dim=-4)
    flat_out = fn(inp)
    return torch.reshape(flat_out, (*start_dims, *flat_out.shape[1:]))


if __name__ == "__main__":
    # Test the SACObservationEncoder
    import time

    config = SACConfig()
    config.num_critics = 10
    encoder = SACObservationEncoder(config)
    actor_encoder = SACObservationEncoder(config)
    encoder = torch.compile(encoder)
    critic_ensemble = CriticEnsemble(
        encoder=encoder,
        network_list=nn.ModuleList(
            [
                MLP(
                    input_dim=encoder.output_dim + config.output_shapes["action"][0],
                    **config.critic_network_kwargs,
                )
                for _ in range(config.num_critics)
            ]
        ),
    )
    actor = Policy(
        encoder=actor_encoder,
        network=MLP(input_dim=actor_encoder.output_dim, **config.actor_network_kwargs),
        action_dim=config.output_shapes["action"][0],
        encoder_is_shared=config.shared_encoder,
        **config.policy_kwargs,
    )
    encoder = encoder.to("cuda:0")
    critic_ensemble = torch.compile(critic_ensemble)
    critic_ensemble = critic_ensemble.to("cuda:0")
    actor = torch.compile(actor)
    actor = actor.to("cuda:0")
    obs_dict = {
        "observation.image": torch.randn(1, 3, 84, 84),
        "observation.state": torch.randn(1, 4),
    }
    actions = torch.randn(1, 2).to("cuda:0")
    obs_dict = {k: v.to("cuda:0") for k, v in obs_dict.items()}
    print("compiling...")
    # q_value = critic_ensemble(obs_dict, actions)
    action = actor(obs_dict)
    print("compiled")
    start = time.perf_counter()
    for _ in range(1000):
        # features = encoder(obs_dict)
        action = actor(obs_dict)
        # q_value = critic_ensemble(obs_dict, actions)
    print("Time taken:", time.perf_counter() - start)<|MERGE_RESOLUTION|>--- conflicted
+++ resolved
@@ -17,12 +17,7 @@
 
 # TODO: (1) better device management
 
-<<<<<<< HEAD
-from collections import deque
-from typing import Callable, Optional, Sequence, Tuple, Union
-=======
 from typing import Callable, Optional, Tuple
->>>>>>> b6373867
 
 import einops
 import numpy as np
@@ -62,60 +57,6 @@
             )
         else:
             self.normalize_inputs = nn.Identity()
-<<<<<<< HEAD
-        # self.normalize_targets = Normalize(
-        #     config.output_shapes, config.output_normalization_modes, dataset_stats
-        # )
-        # self.unnormalize_outputs = Unnormalize(
-        #     config.output_shapes, config.output_normalization_modes, dataset_stats
-        # )
-        # encoder_critic = SACObservationEncoder(config)
-        # encoder_actor = SACObservationEncoder(config)
-
-        encoder_critic = None
-        encoder_actor = None
-        # Define networks
-        critic_nets = []
-        for _ in range(config.num_critics):
-            critic_net = Critic(
-                encoder=encoder_critic,
-                network=MLP(
-                    input_dim=config.input_shapes["observation.state"][0] + config.output_shapes["action"][0],
-                    **config.critic_network_kwargs,
-                ),
-            )
-            critic_nets.append(critic_net)
-
-        target_critic_nets = []
-        for _ in range(config.num_critics):
-            target_critic_net = Critic(
-                encoder=encoder_critic,
-                network=MLP(
-                    input_dim=config.input_shapes["observation.state"][0] + config.output_shapes["action"][0],
-                    **config.critic_network_kwargs,
-                ),
-            )
-            target_critic_nets.append(target_critic_net)
-
-        self.critic_ensemble = create_critic_ensemble(critic_nets, config.num_critics)
-        self.critic_target = create_critic_ensemble(target_critic_nets, config.num_critics)
-
-        # Add initial weight copying
-        for target_critic, critic in zip(self.critic_target, self.critic_ensemble, strict=False):
-            target_critic.load_state_dict(critic.state_dict())
-
-        self.actor = Policy(
-            encoder=encoder_actor,
-            network=MLP(input_dim=config.input_shapes["observation.state"][0], **config.actor_network_kwargs),
-            action_dim=config.output_shapes["action"][0],
-            **config.policy_kwargs,
-        )
-        if config.target_entropy is None:
-            config.target_entropy = -np.prod(config.output_shapes["action"][0])  # (-dim(A)/2)
-        # TODO: fix later device
-        # TODO: Handle the case where the temparameter is a fixed
-        self.log_alpha = torch.zeros(1, requires_grad=True, device="cuda")
-=======
 
         output_normalization_params = {}
         for outer_key, inner_dict in config.output_normalization_params.items():
@@ -182,7 +123,6 @@
         # TODO (michel-aractingi): Put the log_alpha in cuda by default because otherwise
         # it triggers "can't optimize a non-leaf Tensor"
         self.log_alpha = torch.zeros(1, requires_grad=True, device=torch.device("cuda:0"))
->>>>>>> b6373867
         self.temperature = self.log_alpha.exp().item()
 
     def reset(self):
@@ -200,11 +140,7 @@
     def select_action(self, batch: dict[str, Tensor]) -> Tensor:
         """Select action for inference/evaluation"""
         actions, _, _ = self.actor(batch)
-<<<<<<< HEAD
-        # actions = self.unnormalize_outputs({"action": actions})["action"]
-=======
         actions = self.unnormalize_outputs({"action": actions})["action"]
->>>>>>> b6373867
         return actions
 
     def critic_forward(
@@ -224,218 +160,6 @@
         q_values = critics(observations, actions)
         return q_values
 
-<<<<<<< HEAD
-    def compute_critic_loss(self, batch: dict[str, Tensor]) -> Tuple[Tensor, dict]:
-        """Compute critic loss separately"""
-        # Extract batch components
-        observations = {}
-        next_observations = {}
-        for k in batch:
-            if k.startswith("observation."):
-                observations[k] = batch[k][:, 0]
-                next_observations[k] = batch[k][:, 1]
-        
-        actions = batch["action"][:, 0]
-        rewards = batch["next.reward"].flatten()
-        dones = batch["next.done"].flatten()
-
-        # Compute next state values
-        with torch.no_grad():
-            next_actions, next_log_probs, _ = self.actor(next_observations)
-            next_q_targets = self.critic_forward(next_observations, next_actions, use_target=True)
-            min_next_q_target = next_q_targets.min(dim=0)[0]
-            backup = min_next_q_target - self.temperature * next_log_probs
-            td_target = rewards + (1 - dones.float()) * self.config.discount * backup
-
-        # Get current Q values
-        current_q_values = self.critic_forward(observations, actions, use_target=False)
-        
-        # Compute critic loss
-        critics_loss = 0
-        for q_value in current_q_values:
-            critics_loss += F.mse_loss(q_value, td_target)
-
-        info = {
-            "td_target_mean": td_target.mean().item(),
-            "td_target_max": td_target.max().item(),
-            "mean_q_predicts": current_q_values.mean().item(),
-            "min_q_predicts": current_q_values.min().item(),
-            "max_q_predicts": current_q_values.max().item(),
-        }
-
-        return critics_loss, info
-
-    def compute_actor_loss(self, batch: dict[str, Tensor]) -> Tuple[Tensor, dict]:
-        """Compute actor loss separately"""
-        observations = {k: batch[k][:, 0] for k in batch if k.startswith("observation.")}
-        
-        # Get actions and log probs
-        actions_pi, log_probs_pi, _ = self.actor(observations)
-        
-        # Get Q values
-        qf_pi = self.critic_forward(observations, actions_pi, use_target=False)
-        min_qf_pi = qf_pi.min(dim=0)[0]
-        
-        # Actor loss
-        actor_loss = (self.temperature * log_probs_pi - min_qf_pi).mean()
-
-        info = {
-            "mean_log_probs": log_probs_pi.mean().item(),
-            "min_log_probs": log_probs_pi.min().item(),
-            "max_log_probs": log_probs_pi.max().item(),
-            "action_mean": actions_pi.mean().item(),
-            "entropy": -log_probs_pi.mean().item(),
-        }
-
-        return actor_loss, info
-
-    def compute_temperature_loss(self, batch: dict[str, Tensor]) -> Tuple[Tensor, dict]:
-        """Compute temperature loss separately"""
-        observations = {k: batch[k][:, 0] for k in batch if k.startswith("observation.")}
-        
-        # Get log probs from current policy
-        _, log_probs_pi, _ = self.actor(observations)
-        
-        # Temperature loss
-        temperature_loss = (-self.log_alpha.exp() * 
-                          (log_probs_pi + self.config.target_entropy).detach()).mean()
-
-        info = {
-            "temperature": self.temperature,
-        }
-
-        return temperature_loss, info
-
-    def forward(self, batch: dict[str, Tensor]) -> dict[str, Tensor | float]:
-        """Combined forward for all losses"""
-        self.temperature = self.log_alpha.exp().item()
-        batch = self.normalize_inputs(batch)
-        
-        critics_loss, critic_info = self.compute_critic_loss(batch)
-        actor_loss, actor_info = self.compute_actor_loss(batch)
-        temp_loss, temp_info = self.compute_temperature_loss(batch)
-        
-        return {
-            "critics_loss": critics_loss,
-            "actor_loss": actor_loss,
-            "temperature_loss": temp_loss,
-            "loss": critics_loss + actor_loss + temp_loss,
-            **critic_info,
-            **actor_info,
-            **temp_info,
-        }
-
-
-    # def forward(self, batch: dict[str, Tensor]) -> dict[str, Tensor | float]:
-    #     """Run the batch through the model and compute the loss.
-
-    #     Returns a dictionary with loss as a tensor, and other information as native floats.
-    #     """
-    #     # We have to actualize the value of the temperature because in the previous
-    #     self.temperature = self.log_alpha.exp().item()
-
-    #     # batch = self.normalize_inputs(batch)
-    #     # batch shape is (b, 2, ...) where index 1 returns the current observation and
-    #     # the next observation for calculating the right td index.
-    #     actions = batch["action"][:, 0]
-    #     rewards = batch["next.reward"][:, 0]
-    #     observations = {}
-    #     next_observations = {}
-    #     for k in batch:
-    #         if k.startswith("observation."):
-    #             observations[k] = batch[k][:, 0]
-    #             next_observations[k] = batch[k][:, 1]
-
-    #     with torch.no_grad():
-    #         next_action_preds, next_log_probs, _ = self.actor(next_observations)
-
-    #         # 2- compute q targets
-    #         q_targets = self.critic_forward(next_observations, next_action_preds, use_target=True)
-
-    #         # subsample critics to prevent overfitting if use high UTD (update to date)
-    #         if self.config.num_subsample_critics is not None:
-    #             indices = torch.randperm(self.config.num_critics)
-    #             indices = indices[: self.config.num_subsample_critics]
-    #             q_targets = q_targets[indices]
-
-    #         # critics subsample size
-    #         min_q, _ = q_targets.min(dim=0)  # Get values from min operation
-    #         if self.config.use_backup_entropy:
-    #             min_q -= self.temperature * next_log_probs
-
-    #         # td_target = rewards.flatten() + self.config.discount * min_q * ~batch["next.done"].flatten()
-    #         td_target = rewards.flatten() + self.config.discount * min_q * (1 - batch["next.done"].float()).flatten()
-
-    #     # 3- compute predicted qs
-    #     q_preds = self.critic_forward(observations, actions, use_target=False)
-
-    #     # 4- Calculate loss
-    #     # Compute state-action value loss (TD loss) for all of the Q functions in the ensemble.
-    #     # td_target_duplicate = einops.repeat(td_target, "b -> e b", e=q_preds.shape[0])
-    #     # You compute the mean loss of the batch for each critic and then to compute the final loss you sum them up
-    #     # critics_loss = (
-    #     #     F.mse_loss(
-    #     #         input=q_preds,
-    #     #         target=td_target_duplicate,
-    #     #         reduction="none",
-    #     #     ).mean(1)
-    #     # ).sum()
-
-    #     critics_loss = torch.stack([
-    #         F.mse_loss(q_preds[i], td_target)
-    #         for i in range(q_preds.shape[0])
-    #     ]).sum()
-
-    #     temperature = self.temperature
-    #     actions, log_probs, _ = self.actor(observations)
-    #     with torch.inference_mode():
-    #         q_preds = self.critic_forward(observations, actions, use_target=False)
-    #     min_q_preds = q_preds.min(dim=0)[0]
-
-    #     actor_loss = ((temperature * log_probs) - min_q_preds).mean()
-
-    #     # calculate temperature loss
-    #     with torch.no_grad():
-    #         _, log_probs, _ = self.actor(observations)
-    #     temperature_loss = (-self.log_alpha.exp() * (log_probs + self.config.target_entropy)).mean()
-
-    #     loss = critics_loss + actor_loss + temperature_loss
-
-    #     return {
-    #         "critics_loss": critics_loss,
-    #         "actor_loss": actor_loss,
-    #         "mean_q_predicts": min_q_preds.mean().item(),
-    #         "min_q_predicts": min_q_preds.min().item(),
-    #         "max_q_predicts": min_q_preds.max().item(),
-    #         "temperature_loss": temperature_loss,
-    #         "temperature": temperature,
-    #         "mean_log_probs": log_probs.mean().item(),
-    #         "min_log_probs": log_probs.min().item(),
-    #         "max_log_probs": log_probs.max().item(),
-    #         "td_target_mean": td_target.mean().item(),
-    #         "td_target_max": td_target.max().item(),
-    #         "action_mean": actions.mean().item(),
-    #         "entropy": log_probs.mean().item(),
-    #         "loss": loss,
-    #     }
-
-    def update(self):
-        # TODO: implement UTD update
-        # First update only critics for utd_ratio-1 times
-        # for critic_step in range(self.config.utd_ratio - 1):
-        # only update critic and critic target
-        # Then update critic, critic target, actor and temperature
-        """Update target networks with exponential moving average"""
-        with torch.no_grad():
-            for target_critic, critic in zip(self.critic_target, self.critic_ensemble, strict=False):
-                for target_param, param in zip(target_critic.parameters(), critic.parameters(), strict=False):
-                    target_param.data.copy_(
-                        param.data * self.config.critic_target_update_weight
-                        + target_param.data * (1.0 - self.config.critic_target_update_weight)
-                    )
-
-
-=======
     def forward(self, batch: dict[str, Tensor]) -> dict[str, Tensor | float]: ...
     def update_target_networks(self):
         """Update target networks with exponential moving average"""
@@ -506,7 +230,6 @@
         return actor_loss
 
 
->>>>>>> b6373867
 class MLP(nn.Module):
     def __init__(
         self,
@@ -536,11 +259,7 @@
             if i + 1 < len(hidden_dims) or activate_final:
                 if dropout_rate is not None and dropout_rate > 0:
                     layers.append(nn.Dropout(p=dropout_rate))
-<<<<<<< HEAD
-                # layers.append(nn.LayerNorm(hidden_dims[i]))
-=======
                 layers.append(nn.LayerNorm(hidden_dims[i]))
->>>>>>> b6373867
                 layers.append(
                     activations if isinstance(activations, nn.Module) else getattr(nn, activations)()
                 )
@@ -551,9 +270,6 @@
         return self.net(x)
 
 
-<<<<<<< HEAD
-class Critic(nn.Module):
-=======
 class CriticEnsemble(nn.Module):
     """
     ┌──────────────────┬─────────────────────────────────────────────────────────┐
@@ -593,31 +309,23 @@
                                 └────────────────────┘
     """
 
->>>>>>> b6373867
     def __init__(
         self,
         encoder: Optional[nn.Module],
         network_list: nn.ModuleList,
         init_final: Optional[float] = None,
-<<<<<<< HEAD
-        device: str = "cuda",
-=======
->>>>>>> b6373867
     ):
         super().__init__()
         self.encoder = encoder
         self.network_list = network_list
         self.init_final = init_final
 
-<<<<<<< HEAD
-=======
         self.parameters_to_optimize = []
         # Handle the case where a part of the encoder if frozen
         if self.encoder is not None:
             self.parameters_to_optimize += list(self.encoder.parameters_to_optimize)
 
         self.parameters_to_optimize += list(self.network_list.parameters())
->>>>>>> b6373867
         # Find the last Linear layer's output dimension
         for layer in reversed(network_list[0].net):
             if isinstance(layer, nn.Linear):
@@ -627,16 +335,6 @@
         # Output layer
         self.output_layers = []
         if init_final is not None:
-<<<<<<< HEAD
-            self.output_layer = nn.Linear(out_features, 1)
-            # nn.init.uniform_(self.output_layer.weight, -init_final, init_final)
-            # nn.init.uniform_(self.output_layer.bias, -init_final, init_final)
-        else:
-            self.output_layer = nn.Linear(out_features, 1)
-            # orthogonal_init()(self.output_layer.weight)
-
-        self.to(self.device)
-=======
             for _ in network_list:
                 output_layer = nn.Linear(out_features, 1)
                 nn.init.uniform_(output_layer.weight, -init_final, init_final)
@@ -651,7 +349,6 @@
 
         self.output_layers = nn.ModuleList(self.output_layers)
         self.parameters_to_optimize += list(self.output_layers.parameters())
->>>>>>> b6373867
 
     def forward(
         self,
@@ -660,18 +357,10 @@
     ) -> torch.Tensor:
         device = get_device_from_parameters(self)
         # Move each tensor in observations to device
-<<<<<<< HEAD
-        observations = {k: v.to(self.device) for k, v in observations.items()}
-        actions = actions.to(self.device)
-
-        obs_enc = observations if self.encoder is None else self.encoder(observations)
-        obs_enc = obs_enc["observation.state"]
-=======
         observations = {k: v.to(device) for k, v in observations.items()}
         actions = actions.to(device)
 
         obs_enc = observations if self.encoder is None else self.encoder(observations)
->>>>>>> b6373867
 
         inputs = torch.cat([obs_enc, actions], dim=-1)
         list_q_values = []
@@ -693,11 +382,7 @@
         fixed_std: Optional[torch.Tensor] = None,
         init_final: Optional[float] = None,
         use_tanh_squash: bool = False,
-<<<<<<< HEAD
-        device: str = "cuda",
-=======
         encoder_is_shared: bool = False,
->>>>>>> b6373867
     ):
         super().__init__()
         self.encoder = encoder
@@ -707,42 +392,17 @@
         self.log_std_max = log_std_max
         self.fixed_std = fixed_std
         self.use_tanh_squash = use_tanh_squash
-<<<<<<< HEAD
-
-=======
         self.parameters_to_optimize = []
 
         self.parameters_to_optimize += list(self.network.parameters())
 
         if self.encoder is not None and not encoder_is_shared:
             self.parameters_to_optimize += list(self.encoder.parameters())
->>>>>>> b6373867
         # Find the last Linear layer's output dimension
         for layer in reversed(network.net):
             if isinstance(layer, nn.Linear):
                 out_features = layer.out_features
                 break
-<<<<<<< HEAD
-
-        # Mean layer
-        self.mean_layer = nn.Linear(out_features, action_dim)
-        # if init_final is not None:
-        #     nn.init.uniform_(self.mean_layer.weight, -init_final, init_final)
-        #     nn.init.uniform_(self.mean_layer.bias, -init_final, init_final)
-        # else:
-        #     orthogonal_init()(self.mean_layer.weight)
-
-        # Standard deviation layer or parameter
-        if fixed_std is None:
-            self.std_layer = nn.Linear(out_features, action_dim)
-            # if init_final is not None:
-            #     nn.init.uniform_(self.std_layer.weight, -init_final, init_final)
-            #     nn.init.uniform_(self.std_layer.bias, -init_final, init_final)
-            # else:
-            #     orthogonal_init()(self.std_layer.weight)
-
-        self.to(self.device)
-=======
         # Mean layer
         self.mean_layer = nn.Linear(out_features, action_dim)
         if init_final is not None:
@@ -761,7 +421,6 @@
             else:
                 orthogonal_init()(self.std_layer.weight)
             self.parameters_to_optimize += list(self.std_layer.parameters())
->>>>>>> b6373867
 
     def forward(
         self,
@@ -846,15 +505,10 @@
 
         if "observation.state" in config.input_shapes:
             self.state_enc_layers = nn.Sequential(
-<<<<<<< HEAD
-                nn.Linear(config.input_shapes["observation.state"][0], config.latent_dim),
-                nn.LayerNorm(config.latent_dim),
-=======
                 nn.Linear(
                     in_features=config.input_shapes["observation.state"][0], out_features=config.latent_dim
                 ),
                 nn.LayerNorm(normalized_shape=config.latent_dim),
->>>>>>> b6373867
                 nn.Tanh(),
             )
             self.aggregation_size += config.latent_dim
@@ -863,16 +517,11 @@
 
         if "observation.environment_state" in config.input_shapes:
             self.env_state_enc_layers = nn.Sequential(
-<<<<<<< HEAD
-                nn.Linear(config.input_shapes["observation.environment_state"][0], config.latent_dim),
-                nn.LayerNorm(config.latent_dim),
-=======
                 nn.Linear(
                     in_features=config.input_shapes["observation.environment_state"][0],
                     out_features=config.latent_dim,
                 ),
                 nn.LayerNorm(normalized_shape=config.latent_dim),
->>>>>>> b6373867
                 nn.Tanh(),
             )
             self.aggregation_size += config.latent_dim
@@ -900,16 +549,11 @@
             feat.append(self.env_state_enc_layers(obs_dict["observation.environment_state"]))
         if "observation.state" in self.config.input_shapes:
             feat.append(self.state_enc_layers(obs_dict["observation.state"]))
-<<<<<<< HEAD
-        # TODO(ke-wang): currently average over all features, concatenate all features maybe a better way
-        return torch.stack(feat, dim=0).mean(0)
-=======
 
         features = torch.cat(tensors=feat, dim=-1)
         features = self.aggregation_layer(features)
 
         return features
->>>>>>> b6373867
 
     @property
     def output_dim(self) -> int:
@@ -917,8 +561,6 @@
         return self.config.latent_dim
 
 
-<<<<<<< HEAD
-=======
 class DefaultImageEncoder(nn.Module):
     def __init__(self, config):
         super().__init__()
@@ -1008,7 +650,6 @@
         param.requires_grad = False
 
 
->>>>>>> b6373867
 def orthogonal_init():
     return lambda x: torch.nn.init.orthogonal_(x, gain=1.0)
 
@@ -1017,16 +658,12 @@
     def __init__(self):
         super(Identity, self).__init__()
 
-<<<<<<< HEAD
-
-=======
     def forward(self, x):
         return x
 
 
 # TODO (azouitine): I think in our case this function is not usefull we should remove it
 # after some investigation
->>>>>>> b6373867
 # borrowed from tdmpc
 def flatten_forward_unflatten(fn: Callable[[Tensor], Tensor], image_tensor: Tensor) -> Tensor:
     """Helper to temporarily flatten extra dims at the start of the image tensor.
