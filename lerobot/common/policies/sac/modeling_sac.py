--- conflicted
+++ resolved
@@ -82,10 +82,6 @@
             action_dim=config.output_shapes["action"][0],
             **config.policy_kwargs
         )
-<<<<<<< HEAD
-
-=======
->>>>>>> 08ec9710
         if config.target_entropy is None:
             config.target_entropy = -np.prod(config.output_shapes["action"][0]) #  (-dim(A))
         self.temperature = LagrangeMultiplier(init_value=config.temperature_init)    
@@ -138,6 +134,7 @@
         action_preds, log_probs = self.actor_network(observations)
         # 2- compute q targets
         q_targets = self.target_qs(next_observations, action_preds)
+
         # subsample critics to prevent overfitting if use high UTD (update to date)
         if self.config.num_subsample_critics is not None:
             indices = torch.randperm(self.config.num_critics)
@@ -195,10 +192,6 @@
         # calculate temperature loss
         # 1- calculate entropy
         entropy = -log_probs.mean()
-<<<<<<< HEAD
-
-=======
->>>>>>> 08ec9710
         temperature_loss = self.temp(
             lhs=entropy,
             rhs=self.config.target_entropy
@@ -218,10 +211,6 @@
     
     def update(self):
         self.critic_target.lerp_(self.critic_ensemble, self.config.critic_target_update_weight)
-<<<<<<< HEAD
-
-=======
->>>>>>> 08ec9710
         # TODO: implement UTD update
         # First update only critics for utd_ratio-1 times
         #for critic_step in range(self.config.utd_ratio - 1):
