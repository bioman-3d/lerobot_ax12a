--- conflicted
+++ resolved
@@ -43,22 +43,13 @@
 )
 
 
-<<<<<<< HEAD
 class DiffusionPolicy(
     nn.Module,
     PyTorchModelHubMixin,
     library_name="lerobot",
     repo_url="https://github.com/huggingface/lerobot",
-    docs_url="https://github.com/huggingface/lerobot/",
     tags=["robotics"],
 ):
-=======
-class DiffusionPolicy(nn.Module, PyTorchModelHubMixin,
-                      library_name="lerobot",
-                      repo_url="https://github.com/huggingface/lerobot",
-                      tags=["robotics"],
-                    ):
->>>>>>> 7a101ad5
     """
     Diffusion Policy as per "Diffusion Policy: Visuomotor Policy Learning via Action Diffusion"
     (paper: https://arxiv.org/abs/2303.04137, code: https://github.com/real-stanford/diffusion_policy).
