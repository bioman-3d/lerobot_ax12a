--- conflicted
+++ resolved
@@ -16,14 +16,13 @@
 
 import math
 from collections import deque
-from typing import List, Optional, Union
 
 import torch
 import torch.nn.functional as F  # noqa: N812
 from huggingface_hub import PyTorchModelHubMixin
-from pytest import Cache
+from modeling_pi0_paligemma import PI0Config, PI0PaliGemmaModel
 from torch import Tensor, nn
-from transformers import AutoTokenizer, GemmaForCausalLM, PaliGemmaForConditionalGeneration
+from transformers import AutoTokenizer
 
 from lerobot.common.datasets.lerobot_dataset import LeRobotDatasetMetadata
 from lerobot.common.policies.normalize import Normalize, Unnormalize
@@ -31,8 +30,6 @@
 from lerobot.configs.policies import PolicyFeature
 from lerobot.configs.types import FeatureType, NormalizationMode
 
-from modeling_pi0_paligemma import PaliGemmaConfig, PI0PaliGemmaConfig, PI0PaliGemmaModel, PI0Config
-from transformers.modeling_outputs import BaseModelOutput, BaseModelOutputWithPooling, ImageClassifierOutput
 
 def display(tensor: torch.Tensor):
     """
@@ -45,6 +42,7 @@
     print(f"Std: {tensor.std().item()}")
     print(f"Min: {tensor.min().item()}")
     print(f"Max: {tensor.max().item()}")
+
 
 class PI0Policy(
     nn.Module,
@@ -154,242 +152,6 @@
     return pos_emb
 
 
-<<<<<<< HEAD
-import torch
-from torch import nn
-from transformers import (
-    AutoConfig,
-    GemmaConfig,
-    PaliGemmaConfig,
-    PretrainedConfig,
-    PreTrainedModel,
-)
-
-
-class PI0PaliGemmaConfig(PretrainedConfig):
-    model_type = "PI0"
-    sub_configs = {"paligemma_config": AutoConfig, "gemma_expert_config": AutoConfig}
-
-    def __init__(
-        self,
-        paligemma_config=None,
-        gemma_config=None,
-        state_dim=14,
-        action_dim=24,
-        width=1024,
-        **kwargs,
-    ):
-        self.paligemma_config = paligemma_config
-        self.gemma_expert_config = gemma_config
-        self.state_dim = state_dim
-        self.action_dim = action_dim
-        self.width = width
-        super().__init__(**kwargs)
-
-
-class PI0PaliGemmaModel(PreTrainedModel):
-    def __init__(self, config: PI0PaliGemmaConfig):
-        super().__init__(config=config)
-        self.config = config
-        self.paligemma = PaliGemmaForConditionalGeneration.from_pretrained(
-            "Tinkering/frostpunklab_bf16", torch_dtype="bfloat16"
-        )
-        self.gemma_expert = GemmaForCausalLM.from_pretrained(
-            "Tinkering/frostpunklab_action_expert_bf16_correct", torch_dtype="bfloat16"
-        )
-
-    def forward(
-        self,
-        input_ids: torch.LongTensor = None,
-        pixel_values: torch.FloatTensor = None,
-        attention_mask: Optional[torch.Tensor] = None,
-        position_ids: Optional[torch.LongTensor] = None,
-        past_key_values: Optional[Union[List[torch.FloatTensor], Cache]] = None,
-        token_type_ids: Optional[torch.LongTensor] = None,
-        cache_position: Optional[torch.LongTensor] = None,
-        inputs_embeds: List[torch.FloatTensor] = None,
-        labels: Optional[torch.LongTensor] = None,
-        use_cache: Optional[bool] = None,
-        fill_kv_cache: Optional[bool] = None,
-        output_attentions: Optional[bool] = None,
-        output_hidden_states: Optional[bool] = None,
-        return_dict: Optional[bool] = None,
-        num_logits_to_keep: int = 0,
-    ):
-        models = [self.paligemma.language_model.model, self.gemma_expert.model]
-
-        for hidden_states in inputs_embeds:
-            if hidden_states is None:
-                continue
-            dtype = hidden_states.dtype
-            device = hidden_states.device
-            batch_size = hidden_states.shape[0]
-
-        # RMSNorm
-        num_layers = self.paligemma.config.text_config.num_hidden_layers
-        for layer_idx in range(num_layers):
-            query_states = []
-            key_states = []
-            value_states = []
-            for i, hidden_states in enumerate(inputs_embeds):
-                if hidden_states is None:
-                    continue
-
-                layer = models[i].layers[layer_idx]
-                hidden_states = layer.input_layernorm(hidden_states)
-
-                input_shape = hidden_states.shape[:-1]
-                hidden_shape = (*input_shape, -1, layer.self_attn.head_dim)
-
-                query_state = layer.self_attn.q_proj(hidden_states).view(hidden_shape)
-                key_state = layer.self_attn.k_proj(hidden_states).view(hidden_shape)
-                value_state = layer.self_attn.v_proj(hidden_states).view(hidden_shape)
-
-                query_states.append(query_state)
-                key_states.append(key_state)
-                value_states.append(value_state)
-
-                # TODO: implement kv cache
-
-            # B,L,H,D with L sequence length, H number of heads, D head dim
-            # concatenate on the number of embeddings/tokens
-            query_states = torch.cat(query_states, dim=1)
-            key_states = torch.cat(key_states, dim=1)
-            value_states = torch.cat(value_states, dim=1)
-
-            query_states = apply_rope(query_states, position_ids)
-
-            head_dim = self.paligemma.config.text_config.head_dim
-
-            # display(apply_rope(query_states, position_ids)[0,256:256+48])
-
-            key_states = apply_rope(key_states, position_ids)
-
-            if query_states.dtype != dtype:
-                raise ValueError(f"{query_states.dtype=}")
-            if key_states.dtype != dtype:
-                raise ValueError(f"{key_states.dtype=}")
-            if value_states.dtype != dtype:
-                raise ValueError(f"{value_states.dtype=}")
-
-            # TODO: implement caching
-
-            if use_cache and past_key_values is None:
-                # past_key_values = StaticCache(batch_size=batch_size, config=self.config.paligemma_config.text_config)
-                past_key_values = {}
-
-            if use_cache:
-                if fill_kv_cache:
-                    # past_key_values.update(key_states, value_states, layer_idx)
-                    past_key_values[layer_idx] = {
-                        "key_states": key_states,
-                        "value_states": value_states,
-                    }
-                else:
-                    # key_states = torch.concatenate(past_key_values.key_cache[layer_idx], key_states, dim=1)
-                    # value_states = torch.concatenate(past_key_values.value_cache[layer_idx], value_states, dim=1)
-                    key_states = torch.cat([past_key_values[layer_idx]["key_states"], key_states], dim=1)
-                    value_states = torch.cat(
-                        [past_key_values[layer_idx]["value_states"], value_states], dim=1
-                    )
-
-            num_att_heads = 8
-            num_key_value_heads = 1
-            num_key_value_groups = num_att_heads // num_key_value_heads  # TODO from config
-
-            # query_states: batch_size, sequence_length, num_att_head, head_dim
-            # key_states: batch_size, sequence_length, num_key_value_head, head_dim
-            # value_states: batch_size, sequence_length, num_key_value_head, head_dim
-
-            sequence_length = key_states.shape[1]
-
-            key_states = key_states[:, :, :, None, :].expand(
-                batch_size, sequence_length, num_key_value_heads, num_key_value_groups, head_dim
-            )
-            key_states = key_states.reshape(
-                batch_size, sequence_length, num_key_value_heads * num_key_value_groups, head_dim
-            )
-
-            value_states = value_states[:, :, :, None, :].expand(
-                batch_size, sequence_length, num_key_value_heads, num_key_value_groups, head_dim
-            )
-            value_states = value_states.reshape(
-                batch_size, sequence_length, num_key_value_heads * num_key_value_groups, head_dim
-            )
-
-            query_states = query_states.to(dtype=torch.float32)
-            key_states = key_states.to(dtype=torch.float32)
-
-            query_states = query_states.transpose(1, 2)
-            key_states = key_states.transpose(1, 2)
-
-            # with autocast(dtype=torch.float32, device_type=device.type):
-            att_weights = torch.matmul(query_states, key_states.transpose(2, 3))
-            att_weights *= head_dim**-0.5
-            # att_weights: batch_size, num_att_head, sequence_length, sequence_length
-
-            big_neg = -2.3819763e38  # See gemma/modules.py
-            masked_att_weights = torch.where(attention_mask[:, None, None, :, :], att_weights, big_neg)
-
-            # with autocast(dtype=torch.bfloat16, device_type=device.type):
-            probs = torch.softmax(masked_att_weights, dim=-1, dtype=torch.float32)
-            probs = probs.to(dtype=torch.bfloat16)
-
-            # probs: batch_size, num_key_value_head, num_att_head, sequence_length, sequence_length
-            # value_states: batch_size, sequence_length, num_att_heads, head_dim
-
-            att_output = torch.matmul(probs, value_states.permute(0, 2, 1, 3))
-
-            att_output = att_output.permute(0, 3, 1, 2, 4)
-            att_output = att_output.reshape(
-                batch_size, -1, num_key_value_heads * num_key_value_groups * head_dim
-            )
-
-            outputs_embeds = []
-            start = 0
-            for i, hidden_states in enumerate(inputs_embeds):
-                layer = models[i].layers[layer_idx]
-
-                if hidden_states is not None:
-                    end = start + hidden_states.shape[1]
-                    out_emb = layer.self_attn.o_proj(att_output[:, start:end])
-
-                    # TODO: first dropout
-
-                    # first residual
-                    out_emb += hidden_states
-
-                    after_first_residual = out_emb.clone()
-
-                    out_emb = layer.post_attention_layernorm(out_emb)
-                    out_emb = layer.mlp(out_emb)
-
-                    # TODO: second dropout
-
-                    # second residual
-                    out_emb += after_first_residual
-
-                    outputs_embeds.append(out_emb)
-                    start = end
-                else:
-                    outputs_embeds.append(None)
-
-            inputs_embeds = outputs_embeds
-
-        # final norm
-        outputs_embeds = []
-        for i, hidden_states in enumerate(inputs_embeds):
-            if hidden_states is not None:
-                out_emb = models[i].norm(hidden_states)
-                outputs_embeds.append(out_emb)
-            else:
-                outputs_embeds.append(None)
-
-        return outputs_embeds, past_key_values
-
-=======
->>>>>>> dff03225
-
 # TODO: for training look at preprocess_observation
 
 
@@ -397,62 +159,16 @@
     def __init__(self, config: PI0Config):
         super().__init__()
         self.config = config
-<<<<<<< HEAD
-        # TODO Should be derived from config
-        self.tokenizer = AutoTokenizer.from_pretrained("google/paligemma-3b-pt-224")
-        # self.paligemma = PaliGemmaForConditionalGeneration.from_pretrained("Tinkering/frostpunklab_bf16")
-        # self.gemma_expert = GemmaForCausalLM.from_pretrained('Tinkering/frostpunklab_action_expert_bf16', torch_dtype="bfloat16")
-        self.pi0_paligemma = PI0PaliGemmaModel(
-            config=PI0PaliGemmaConfig(
-                paligemma_config=PaliGemmaConfig.from_pretrained("Tinkering/frostpunklab_bf16"),
-                gemma_config=GemmaConfig.from_pretrained("Tinkering/frostpunklab_action_expert_bf16_correct"),
-            )
-        )
-        # self.pi0_paligemma.from_pretrained("Tinkering/frostpunklab_full_bf16", torch_dtype="bfloat16")
-
-        state_dim = self.config.action_dim
-        action_dim = self.config.state_dim
-        n_action_steps = self.config.n_action_steps
-        width = self.config.action_expert_width
-
-        self.state_proj = nn.Linear(state_dim, width, dtype=torch.float32)
-        self.action_in_proj = nn.Linear(action_dim, width, dtype=torch.bfloat16)
-        self.action_out_proj = nn.Linear(
-            width, action_dim, dtype=torch.bfloat16
-        )  # float32 for more precision?
-
-        self.action_time_mlp_in = nn.Linear(width * 2, width, dtype=torch.bfloat16)
-        self.action_time_mlp_out = nn.Linear(width, width, dtype=torch.bfloat16)
-
-=======
         self.tokenizer = AutoTokenizer.from_pretrained("Tinkering/frostpunklab_23012024")
-        self.pi0_paligemma = PI0PaliGemmaModel.from_pretrained("Tinkering/frostpunklab_23012024", torch_dtype="bfloat16")
+        self.pi0_paligemma = PI0PaliGemmaModel.from_pretrained(
+            "Tinkering/frostpunklab_23012024", torch_dtype="bfloat16"
+        )
         self.pi0_paligemma.eval()
->>>>>>> dff03225
         # pos_emb = create_sinusoidal_pos_embedding(n_action_steps, width, min_period=4e-3, max_period=4.0)
         # self.register_buffer("pos_emb", pos_emb.unsqueeze(0))
         self.torch_dtype = torch.bfloat16
         self._rng = torch.Generator()
         self._rng.manual_seed(42)  # Set an initial seed
-
-<<<<<<< HEAD
-    def from_pretrained(self, path):
-        state_dict = torch.load(path)
-
-        keys = [
-            "state_proj",
-            "action_in_proj",
-            "action_out_proj",
-            "action_time_mlp_in",
-            "action_time_mlp_out",
-        ]
-        for key in keys:
-            module_state_dict = {
-                "weight": state_dict[f"{key}.weight"].t(),
-                "bias": state_dict[f"{key}.bias"],
-            }
-            module = getattr(self, key)
-            module.load_state_dict(module_state_dict)
 
     def forward(
         self, batch: dict[str, Tensor], noise=None
@@ -468,9 +184,6 @@
             batch[f"{ft.key}_mask"] = mask
 
         # TODO: remove HARDCODE
-=======
-    def forward(self, batch: dict[str, Tensor]) -> tuple[Tensor, tuple[Tensor, Tensor] | tuple[None, None]]:
->>>>>>> dff03225
         for ft in self.config.image_features:
             if ft.key in batch:
                 continue
@@ -517,7 +230,7 @@
         skey = self.config.robot_state_feature.key
         bsize = batch[skey].shape[0]
         # dtype = torch.bfloat16
-        dtype = self.torch_dtype 
+        dtype = self.torch_dtype
         device = batch[skey].device
 
         prefix_embs, prefix_pad_masks, prefix_att_masks = self.embed_prefix(batch)
@@ -568,25 +281,14 @@
                 x_t,
                 time,
             )
-<<<<<<< HEAD
-            v_t = self.action_out_proj(suffix_out[:, -self.config.n_action_steps :])
-=======
->>>>>>> dff03225
-
-            x_t_tilde = self.pi0_paligemma.action_out_proj(v_t[:, -self.config.n_action_steps :])
+            v_t = self.pi0_paligemma.action_out_proj(suffix_out[:, -self.config.n_action_steps :])
+
             # Euler step
             x_t += dt * v_t
             time += dt
-        torch.save(x_t[:, :, :14].cpu(), '/raid/pablo/actions_1')
-        actions_orig = torch.load('/raid/rcadene/tmp/openpi/data/aloha_sim/aloha_sim/aloha_sim/action_before_unnorm.pth')
         return x_t
-<<<<<<< HEAD
 
     def embed_prefix(self, batch):
-=======
-    
-    def get_prefix_embeddings(self, batch):
->>>>>>> dff03225
         # TODO: avoid list in python and torch.cat ; prefer pre-allocation with torch.empty
         embs = []
         pad_masks = []
@@ -601,15 +303,10 @@
 
             # TODO: remove normalization?
             img_emb_dim = img_emb.shape[-1]
-<<<<<<< HEAD
             # img_emb = img_emb * math.sqrt(img_emb_dim)
             img_emb = img_emb * torch.tensor(img_emb_dim**0.5, dtype=img_emb.dtype, device=img_emb.device)
             # img_emb *= img_emb_dim ** 0.5
 
-=======
-            img_emb = img_emb * math.sqrt(img_emb_dim)
-            #img_emb = img_emb * torch.tensor(img_emb_dim**0.5, dtype=img_emb.dtype)
->>>>>>> dff03225
             bsize, num_img_embs = img_emb.shape[:2]
 
             # img_mask = batch[f"{img_key}_mask"].expand(bsize, num_img_embs)
@@ -629,8 +326,7 @@
         # TODO: remove normalization?
         lang_emb_dim = lang_emb.shape[-1]
         lang_emb = lang_emb * math.sqrt(lang_emb_dim)
-        #lang_emb = lang_emb * torch.tensor(lang_emb_dim**0.5, dtype=lang_emb.dtype)
-
+        # lang_emb = lang_emb * torch.tensor(lang_emb_dim**0.5, dtype=lang_emb.dtype)
 
         embs.append(lang_emb)
         pad_masks.append(batch["tokenized_prompt_mask"])
@@ -646,30 +342,13 @@
 
         return embs, pad_masks, att_masks
 
-<<<<<<< HEAD
     def embed_suffix(self, batch, noisy_actions, timestep):
-=======
-    def sample_step(
-        self,
-        batch,
-        prefix_embs,
-        prefix_pad_masks,
-        prefix_att_masks,
-        past_key_values,
-        fill_kv_cache,
-        x_t,
-        time,
-    ):
-        # ACTUAL SAMPLE STEP
-        # TODO (molbap): all action projections should be moved to the model backbone methods
-
->>>>>>> dff03225
         embs = []
         pad_masks = []
         att_masks = []
 
         # add a single state token
-        
+
         # TODO (molbap): should be moved to the model backbone methods
         upcasted_state_proj = self.pi0_paligemma.state_proj.to(torch.float32)
         state_emb = upcasted_state_proj(batch["observation.state"])
@@ -693,13 +372,7 @@
         # time_emb = posemb_sincos(timestep, action_expert_config.width, min_period=4e-3, max_period=4.0)
 
         # mix timestep + action information using an MLP
-<<<<<<< HEAD
-        action_emb = self.action_in_proj(noisy_actions)
-=======
-        noisy_actions = x_t
-        # TODO (molbap): should be moved to the model backbone methods
         action_emb = self.pi0_paligemma.action_in_proj(noisy_actions)
->>>>>>> dff03225
 
         time_emb = time_emb[None, :].expand(bsize, self.config.n_action_steps, width)
         action_time_emb = torch.cat([action_emb, time_emb], dim=2)
@@ -767,35 +440,7 @@
         return outputs_embeds
 
 
-<<<<<<< HEAD
-def apply_rope(x, positions, max_wavelength=10_000):
-    # Copied from Pi0 jax codebase
-    """Applies RoPE positions [B, L] to x [B, L, H, D]."""
-    freq_exponents = (2.0 / x.shape[-1]) * torch.arange(
-        x.shape[-1] // 2, dtype=torch.float32, device=x.device
-    )
-    timescale = max_wavelength**freq_exponents
-    radians = positions[..., None] / timescale[None, None, :]
-    radians = radians[..., None, :]
-    assert radians.dtype == torch.float32
-    # radians.shape = [...,L,1,d=D/2]
-    sin, cos = torch.sin(radians), torch.cos(radians)
-    # x1, x2 = jnp.split(x, 2, axis=-1)
-    x1, x2 = torch.split(x, x.shape[-1] // 2, dim=-1)
-
-    res = torch.cat([x1 * cos - x2 * sin, x2 * cos + x1 * sin], dim=-1)
-    assert res.dtype == torch.float32
-    # The original bigvision impl allows RoPE to upcast to float32. It is then immediately downcast again to the cache
-    # dtype when in inference mode (but not in training mode). I don't think any of this was intentional. Based on the
-    # original DeepMind impl, as well as the widely-used transformers impl, it is ok to always downcast back to bfloat16
-    # here.
-    return res.to(dtype=x.dtype)
-
-
 def make_att_2d_masks(pad_masks, att_masks):
-=======
-def combine_pad_and_att_masks(pad_masks, att_masks):
->>>>>>> dff03225
     """Copied from big_vision.
 
     Tokens can attend to valid inputs tokens which have a cumulative mask_ar
@@ -954,8 +599,7 @@
 
     policy = PI0Policy(cfg, dataset_stats=dataset_stats)
 
-    policy.model.from_pretrained("../openpi/data/aloha_sim/pi0_projs_state_dict.pth")
-
+    # policy.model.from_pretrained("../openpi/data/aloha_sim/pi0_projs_state_dict.pth")
     policy.save_pretrained("outputs/exported/2025-01-21/16-47-01_aloha_pi0/last/pretrained_model")
 
     policy.to(device=device)
