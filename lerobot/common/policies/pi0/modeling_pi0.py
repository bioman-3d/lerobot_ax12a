--- conflicted
+++ resolved
@@ -163,7 +163,7 @@
 
 def sample_beta_gpu(alpha, beta, bsize, device):
     gamma1 = torch.empty((bsize,), device=device).uniform_(0, 1).pow(1 / alpha)
-    gamma2 = torch.empty((bsize,), device=device).uniform_(0, 1).pow(1 / beta)    
+    gamma2 = torch.empty((bsize,), device=device).uniform_(0, 1).pow(1 / beta)
     return gamma1 / (gamma1 + gamma2)
 
 
@@ -175,7 +175,6 @@
         # self.pi0_paligemma = PI0PaliGemmaModel.from_pretrained(
         #     "Tinkering/frostpunklab_23012024", torch_dtype="bfloat16"
         # )
-<<<<<<< HEAD
         self.pi0_paligemma = PI0PaliGemmaModel.from_pretrained("Tinkering/frostpunklab_full_float32")
         # change important stuff in bf16
         params_to_change_dtype = [
@@ -192,11 +191,6 @@
             for params in self.pi0_paligemma.paligemma.parameters():
                 params.requires_grad = False
 
-        self.pi0_paligemma.eval()
-=======
-        self.pi0_paligemma = PI0PaliGemmaModel.from_pretrained("Tinkering/frostpunklab_full_float32", torch_dtype=torch.bfloat16)
-        #self.pi0_paligemma.eval()
->>>>>>> fc280573
         # pos_emb = create_sinusoidal_pos_embedding(n_action_steps, width, min_period=4e-3, max_period=4.0)
         # self.register_buffer("pos_emb", pos_emb.unsqueeze(0))
         self.torch_dtype = torch.bfloat16
@@ -226,6 +220,9 @@
         return batch
 
     def prepare_language(self, batch):
+        bsize = batch[OBS_ROBOT].shape[0]
+        device = batch[OBS_ROBOT].device
+
         # tokenizer works on lists
         # PaliGemma prompt has to end with a new line
         max_length = 48
@@ -239,17 +236,8 @@
 
         tokenized_prompt["attention_mask"] = tokenized_prompt["attention_mask"].type(dtype=torch.bool)
 
-<<<<<<< HEAD
-        bsize = batch[OBS_ROBOT].shape[0]
-        device = batch[OBS_ROBOT].device
-
-        batch["tokenized_prompt"] = tokenized_prompt["input_ids"].expand(bsize, max_length).to(device=device)
-=======
         batch["tokenized_prompt"] = tokenized_prompt["input_ids"].repeat(bsize, 1).to(device=device)
->>>>>>> fc280573
-        batch["tokenized_prompt_mask"] = (
-            tokenized_prompt["attention_mask"].repeat(bsize, 1).to(device=device)
-        )
+        batch["tokenized_prompt_mask"] = tokenized_prompt["attention_mask"].repeat(bsize, 1).to(device=device)
         return batch
 
     def prepare_state(self, batch):
@@ -284,7 +272,6 @@
         # time_beta = torch.distributions.Beta(1.5, 1).sample((bsize,))
         # compute directly sampling on GPU
         time_beta = sample_beta_gpu(1.5, 1.0, bsize, device)
-
 
         if self.config.fix_noise:
             noise = torch.load("../openpi/data/aloha_sim/noise_train.pth")
@@ -337,55 +324,10 @@
     def inference(
         self, batch: dict[str, Tensor], noise=None
     ) -> tuple[Tensor, tuple[Tensor, Tensor] | tuple[None, None]]:
-<<<<<<< HEAD
         batch = self.prepare_images(batch)
         batch = self.prepare_state(batch)
         batch = self.prepare_language(batch)
         actions = self.sample_actions(batch, noise=noise)
-=======
-        for ft in self.config.image_features:
-            if ft.key not in batch:
-                continue
-            img = resize_with_pad(batch[ft.key], 224, 224)
-            bsize = batch[ft.key].shape[0]
-            device = batch[ft.key].device
-            mask = torch.ones(bsize, dtype=torch.bool, device=device)
-            batch[ft.key] = img
-            batch[f"{ft.key}_mask"] = mask
-
-        # TODO: remove HARDCODE
-        for ft in self.config.image_features:
-            if ft.key in batch:
-                continue
-            batch[ft.key] = torch.ones_like(img) * -1
-            batch[f"{ft.key}_mask"] = torch.zeros_like(mask)
-
-        skey = self.config.robot_state_feature.key
-        batch[skey] = pad_vector(batch[skey], self.config.state_dim)
-
-        # tokenizer works on lists
-        # PaliGemma prompt has to end with a new line
-        max_length = 48
-        bsize = batch[skey].shape[0]
-        device = batch[skey].device
-        tokenized_prompt = self.tokenizer.__call__(
-            "Transfer cube\n",
-            padding="max_length",
-            padding_side="right",
-            max_length=max_length,
-            return_tensors="pt",
-        ).to(device=device)
-
-        tokenized_prompt["attention_mask"] = tokenized_prompt["attention_mask"].type(dtype=torch.bool)
-
-        tokenized_prompt = tokenized_prompt.to(device=device)  # Move everything to the target device
-        # batch["tokenized_prompt"] = tokenized_prompt["input_ids"].expand(bsize, max_length).to(device=device)
-        batch["tokenized_prompt"] = tokenized_prompt["input_ids"].repeat(bsize, 1)
-
-        # batch["tokenized_prompt_mask"] = (tokenized_prompt["attention_mask"].expand(bsize, max_length).to(device=device))
-        batch["tokenized_prompt_mask"] = tokenized_prompt["attention_mask"].repeat(bsize, 1)
-        actions = self.sample_actions(batch, tokenized_prompt, noise=noise)
->>>>>>> fc280573
 
         # unpad
         original_action_dim = self.config.action_feature.shape[0]
@@ -684,14 +626,25 @@
     import pickle
     from pathlib import Path
 
-    with open("/raid/pablo/alohasim/obs.pkl", "rb") as f:
+    # obs_path = "/raid/pablo/alohasim/obs.pkl"
+    # action_path = "/raid/pablo/alohasim/action.pkl"
+    # checkpoint_dir = Path("/raid/pablo/.cache/openpi/openpi-assets/checkpoints/pi0_aloha_sim")
+    # noise_bsize_2_path = "/raid/pablo/alohasim/noise_bsize_2.pkl"
+    # noise_path = "/raid/pablo/alohasim/noise_2.pkl"
+    # save_pretrained_path = "outputs/exported/2025-01-27/12-17-01_aloha_pi0/last/pretrained_model"
+
+    obs_path = "../openpi/data/aloha_sim/obs.pkl"
+    action_path = "../openpi/data/aloha_sim/action.pkl"
+    checkpoint_dir = Path("/home/remi_cadene/.cache/openpi/openpi-assets/checkpoints/pi0_aloha_sim")
+    noise_bsize_2_path = "../openpi/data/aloha_sim/noise_bsize_2.pkl"
+    noise_path = "../openpi/data/aloha_sim/noise_2.pkl"
+    save_pretrained_path = "outputs/exported/2025-01-27/12-17-01_aloha_pi0/last/pretrained_model"
+
+    with open(obs_path, "rb") as f:
         obs = pickle.load(f)
 
-    with open("/raid/pablo/alohasim/action.pkl", "rb") as f:
+    with open(action_path, "rb") as f:
         pi_actions = torch.from_numpy(pickle.load(f)["actions"])
-
-    checkpoint_dir = Path("/raid/pablo/.cache/openpi/openpi-assets/checkpoints/pi0_aloha_sim")
-    # checkpoint_dir = Path("/home/remi_cadene/.cache/openpi/openpi-assets/checkpoints/pi0_aloha_sim")
 
     with open(checkpoint_dir / "assets/norm_stats.json") as f:
         norm_stats = json.load(f)
@@ -722,7 +675,6 @@
 
     cam_top = torch.from_numpy(obs["images"]["cam_high"]).unsqueeze(0) / 255.0  # * 2.0 - 1.0
     cam_top = cam_top.to(dtype=torch.float32)
-    # cam_top_mask = torch.ones(1, dtype=torch.bool)
 
     state = torch.from_numpy(obs["state"]).unsqueeze(0)
     state = state.to(dtype=torch.float32)
@@ -734,21 +686,16 @@
     if make_double_bsize:
         cam_top = torch.cat([cam_top, cam_top], dim=0)
         state = torch.cat([state, state], dim=0)
-        noise = torch.load("/raid/pablo/alohasim/noise_bsize_2.pkl")
+        noise = torch.load(noise_bsize_2_path)
         noise[1] = noise[0]
     else:
-        noise = torch.load("/raid/pablo/alohasim/noise_2.pkl")
+        noise = torch.load(noise_path)
 
     if not isinstance(noise, torch.Tensor):
         noise = torch.from_numpy(noise)
 
     batch = {
         "observation.images.top": cam_top,
-        # "observation.images.top_mask": cam_top_mask,
-        # "observation.images.left_wrist": torch.ones_like(cam_top) * -1,
-        # "observation.images.left_wrist_mask": torch.zeros_like(cam_top_mask),
-        # "observation.images.right_wrist": torch.ones_like(cam_top) * -1,
-        # "observation.images.right_wrist_mask": torch.zeros_like(cam_top_mask),
         "observation.state": state,
         "action": gt_action.unsqueeze(0),
     }
@@ -761,13 +708,6 @@
     output_features = {key: ft for key, ft in features.items() if ft.type is FeatureType.ACTION}
     input_features = {key: ft for key, ft in features.items() if key not in output_features}
 
-    # cfg = PI0Config(output_features=output_features, input_features=input_features, chunk_size=10, n_action_steps=10)
-    # cfg = PI0Config(
-    #     output_features=output_features,
-    #     input_features=input_features,
-    #     fix_noise=True,
-    #     empty_cameras=2,
-    # )
     cfg = PI0Config(
         output_features=output_features,
         input_features=input_features,
@@ -778,14 +718,7 @@
 
     policy = PI0Policy(cfg, dataset_stats=dataset_stats)
 
-    # policy.model.from_pretrained("../openpi/data/aloha_sim/pi0_projs_state_dict.pth")
-    # policy.save_pretrained("outputs/exported/2025-01-21/16-47-01_aloha_pi0/last/pretrained_model")
-    # policy.save_pretrained("outputs/exported/2025-01-21/16-47-01_aloha_pi0/last/pretrained_model")
-<<<<<<< HEAD
-    policy.save_pretrained("outputs/exported/2025-01-27/12-17-01_aloha_pi0/last/pretrained_model")
-=======
-    policy.save_pretrained("/raid/pablo/pio_outputs/exported/2025-01-23/16-01-01_aloha_pi0/last/pretrained_model")
->>>>>>> fc280573
+    policy.save_pretrained(save_pretrained_path)
     policy.to(device=device)
 
     loss_dict = policy.forward(batch)
