--- conflicted
+++ resolved
@@ -504,7 +504,6 @@
 
         step += 1
 
-<<<<<<< HEAD
     # create an env dedicated to online episodes collection from policy rollout
     online_training_env = make_env(cfg, n_envs=1)
     # create an empty online dataset similar to offline dataset
@@ -576,11 +575,8 @@
             step += 1
             online_step += 1
 
-    eval_env.close()
-=======
     if eval_env:
         eval_env.close()
->>>>>>> 2abef3be
     logging.info("End of training")
 
 
