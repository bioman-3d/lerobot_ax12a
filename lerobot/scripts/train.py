import logging
import time
from copy import deepcopy
from pathlib import Path

import datasets
import hydra
import torch
from datasets import concatenate_datasets
from datasets.utils import disable_progress_bars, enable_progress_bars
from diffusers.optimization import get_scheduler

from lerobot.common.datasets.factory import make_dataset
from lerobot.common.datasets.utils import cycle
from lerobot.common.envs.factory import make_env
from lerobot.common.logger import Logger, log_output_dir
from lerobot.common.policies.factory import make_policy
from lerobot.common.utils.utils import (
    format_big_number,
    get_safe_torch_device,
    init_logging,
    set_global_seed,
)
from lerobot.scripts.eval import eval_policy


<<<<<<< HEAD
def update_policy(policy, batch, optimizer, grad_clip_norm, lr_scheduler=None):
    start_time = time.time()
    policy.train()
    output_dict = policy.forward(batch)
    # TODO(rcadene): policy.unnormalize_outputs(out_dict)
    loss = output_dict["loss"]
    loss.backward()
    grad_norm = torch.nn.utils.clip_grad_norm_(
        policy.parameters(),
        grad_clip_norm,
        error_if_nonfinite=False,
    )

    optimizer.step()
    optimizer.zero_grad()
    if lr_scheduler is not None:
        lr_scheduler.step()

    if hasattr(policy, "ema") and policy.ema is not None:
        policy.ema.step(policy.diffusion)

    info = {
        "loss": loss.item(),
        "grad_norm": float(grad_norm),
        "lr": optimizer.param_groups[0]['lr'],
        "update_s": time.time() - start_time,
    }

    return info


@hydra.main(version_base=None, config_name="default", config_path="../configs")
=======
@hydra.main(version_base="1.2", config_name="default", config_path="../configs")
>>>>>>> 791506df
def train_cli(cfg: dict):
    train(
        cfg,
        out_dir=hydra.core.hydra_config.HydraConfig.get().run.dir,
        job_name=hydra.core.hydra_config.HydraConfig.get().job.name,
    )


def train_notebook(out_dir=None, job_name=None, config_name="default", config_path="../configs"):
    from hydra import compose, initialize

    hydra.core.global_hydra.GlobalHydra.instance().clear()
    initialize(config_path=config_path)
    cfg = compose(config_name=config_name)
    train(cfg, out_dir=out_dir, job_name=job_name)


def log_train_info(logger, info, step, cfg, dataset, is_offline):
    loss = info["loss"]
    grad_norm = info["grad_norm"]
    lr = info["lr"]
    update_s = info["update_s"]

    # A sample is an (observation,action) pair, where observation and action
    # can be on multiple timestamps. In a batch, we have `batch_size`` number of samples.
    num_samples = (step + 1) * cfg.policy.batch_size
    avg_samples_per_ep = dataset.num_samples / dataset.num_episodes
    num_episodes = num_samples / avg_samples_per_ep
    num_epochs = num_samples / dataset.num_samples
    log_items = [
        f"step:{format_big_number(step)}",
        # number of samples seen during training
        f"smpl:{format_big_number(num_samples)}",
        # number of episodes seen during training
        f"ep:{format_big_number(num_episodes)}",
        # number of time all unique samples are seen
        f"epch:{num_epochs:.2f}",
        f"loss:{loss:.3f}",
        f"grdn:{grad_norm:.3f}",
        f"lr:{lr:0.1e}",
        # in seconds
        f"updt_s:{update_s:.3f}",
    ]
    logging.info(" ".join(log_items))

    info["step"] = step
    info["num_samples"] = num_samples
    info["num_episodes"] = num_episodes
    info["num_epochs"] = num_epochs
    info["is_offline"] = is_offline

    logger.log_dict(info, step, mode="train")


def log_eval_info(logger, info, step, cfg, dataset, is_offline):
    eval_s = info["eval_s"]
    avg_sum_reward = info["avg_sum_reward"]
    pc_success = info["pc_success"]

    # A sample is an (observation,action) pair, where observation and action
    # can be on multiple timestamps. In a batch, we have `batch_size`` number of samples.
    num_samples = (step + 1) * cfg.policy.batch_size
    avg_samples_per_ep = dataset.num_samples / dataset.num_episodes
    num_episodes = num_samples / avg_samples_per_ep
    num_epochs = num_samples / dataset.num_samples
    log_items = [
        f"step:{format_big_number(step)}",
        # number of samples seen during training
        f"smpl:{format_big_number(num_samples)}",
        # number of episodes seen during training
        f"ep:{format_big_number(num_episodes)}",
        # number of time all unique samples are seen
        f"epch:{num_epochs:.2f}",
        f"∑rwrd:{avg_sum_reward:.3f}",
        f"success:{pc_success:.1f}%",
        f"eval_s:{eval_s:.3f}",
    ]
    logging.info(" ".join(log_items))

    info["step"] = step
    info["num_samples"] = num_samples
    info["num_episodes"] = num_episodes
    info["num_epochs"] = num_epochs
    info["is_offline"] = is_offline

    logger.log_dict(info, step, mode="eval")


def calculate_online_sample_weight(n_off: int, n_on: int, pc_on: float):
    """
    Calculate the sampling weight to be assigned to samples so that a specified percentage of the batch comes from online dataset (on average).

    Parameters:
    - n_off (int): Number of offline samples, each with a sampling weight of 1.
    - n_on (int): Number of online samples.
    - pc_on (float): Desired percentage of online samples in decimal form (e.g., 50% as 0.5).

    The total weight of offline samples is n_off * 1.0.
    The total weight of offline samples is n_on * w.
    The total combined weight of all samples is n_off + n_on * w.
    The fraction of the weight that is online is n_on * w / (n_off + n_on * w).
    We want this fraction to equal pc_on, so we set up the equation n_on * w / (n_off + n_on * w) = pc_on.
    The solution is w = - (n_off * pc_on) / (n_on * (pc_on - 1))
    """
    assert 0.0 <= pc_on <= 1.0
    return -(n_off * pc_on) / (n_on * (pc_on - 1))


def add_episodes_inplace(
    online_dataset: torch.utils.data.Dataset,
    concat_dataset: torch.utils.data.ConcatDataset,
    sampler: torch.utils.data.WeightedRandomSampler,
    hf_dataset: datasets.Dataset,
    episode_data_index: dict[str, torch.Tensor],
    pc_online_samples: float,
):
    """
    Modifies the online_dataset, concat_dataset, and sampler in place by integrating
    new episodes from hf_dataset into the online_dataset, updating the concatenated
    dataset's structure and adjusting the sampling strategy based on the specified
    percentage of online samples.

    Parameters:
    - online_dataset (torch.utils.data.Dataset): The existing online dataset to be updated.
    - concat_dataset (torch.utils.data.ConcatDataset): The concatenated dataset that combines
      offline and online datasets, used for sampling purposes.
    - sampler (torch.utils.data.WeightedRandomSampler): A sampler that will be updated to
      reflect changes in the dataset sizes and specified sampling weights.
    - hf_dataset (datasets.Dataset): A Hugging Face dataset containing the new episodes to be added.
    - episode_data_index (dict): A dictionary containing two keys ("from" and "to") associated to dataset indices.
      They indicate the start index and end index of each episode in the dataset.
    - pc_online_samples (float): The target percentage of samples that should come from
      the online dataset during sampling operations.

    Raises:
    - AssertionError: If the first episode_id or index in hf_dataset is not 0
    """
    first_episode_idx = hf_dataset.select_columns("episode_index")[0]["episode_index"].item()
    last_episode_idx = hf_dataset.select_columns("episode_index")[-1]["episode_index"].item()
    first_index = hf_dataset.select_columns("index")[0]["index"].item()
    last_index = hf_dataset.select_columns("index")[-1]["index"].item()
    # sanity check
    assert first_episode_idx == 0, f"{first_episode_idx=} is not 0"
    assert first_index == 0, f"{first_index=} is not 0"
    assert first_index == episode_data_index["from"][first_episode_idx].item()
    assert last_index == episode_data_index["to"][last_episode_idx].item() - 1

    if len(online_dataset) == 0:
        # initialize online dataset
        online_dataset.hf_dataset = hf_dataset
        online_dataset.episode_data_index = episode_data_index
    else:
        # get the starting indices of the new episodes and frames to be added
        start_episode_idx = last_episode_idx + 1
        start_index = last_index + 1

        def shift_indices(episode_index, index):
            # note: we dont shift "frame_index" since it represents the index of the frame in the episode it belongs to
            example = {"episode_index": episode_index + start_episode_idx, "index": index + start_index}
            return example

        disable_progress_bars()  # map has a tqdm progress bar
        hf_dataset = hf_dataset.map(shift_indices, input_columns=["episode_index", "index"])
        enable_progress_bars()

        episode_data_index["from"] += start_index
        episode_data_index["to"] += start_index

        # extend online dataset
        online_dataset.hf_dataset = concatenate_datasets([online_dataset.hf_dataset, hf_dataset])

    # update the concatenated dataset length used during sampling
    concat_dataset.cumulative_sizes = concat_dataset.cumsum(concat_dataset.datasets)

    # update the sampling weights for each frame so that online frames get sampled a certain percentage of times
    len_online = len(online_dataset)
    len_offline = len(concat_dataset) - len_online
    weight_offline = 1.0
    weight_online = calculate_online_sample_weight(len_offline, len_online, pc_online_samples)
    sampler.weights = torch.tensor([weight_offline] * len_offline + [weight_online] * len(online_dataset))

    # update the total number of samples used during sampling
    sampler.num_samples = len(concat_dataset)


def train(cfg: dict, out_dir=None, job_name=None):
    if out_dir is None:
        raise NotImplementedError()
    if job_name is None:
        raise NotImplementedError()
    if cfg.online_steps > 0:
        assert cfg.rollout_batch_size == 1, "rollout_batch_size > 1 not supported for online training steps"

    init_logging()

    # Check device is available
    get_safe_torch_device(cfg.device, log=True)

    torch.backends.cudnn.benchmark = True
    torch.backends.cuda.matmul.allow_tf32 = True
    set_global_seed(cfg.seed)

    logging.info("make_dataset")
    offline_dataset = make_dataset(cfg)

    logging.info("make_env")
    env = make_env(cfg, num_parallel_envs=cfg.eval_episodes)

    logging.info("make_policy")
    policy = make_policy(cfg, dataset_stats=offline_dataset.stats)

    # Create optimizer and scheduler
    # Temporary hack to move optimizer out of policy
    if cfg.policy.name == "act":
        optimizer_params_dicts = [
            {"params": [p for n, p in policy.named_parameters() if not n.startswith("backbone") and p.requires_grad]},
            {
                "params": [p for n, p in policy.named_parameters() if n.startswith("backbone") and p.requires_grad],
                "lr": cfg.policy.lr_backbone,
            },
        ]
        optimizer = torch.optim.AdamW(optimizer_params_dicts, lr=cfg.policy.lr, weight_decay=cfg.policy.weight_decay)
        lr_scheduler = None
    elif cfg.policy.name == "diffusion":
        optimizer = torch.optim.Adam(
            policy.diffusion.parameters(), cfg.policy.lr, cfg.policy.adam_betas, cfg.policy.adam_eps, cfg.policy.adam_weight_decay
        )
        # TODO(rcadene): modify lr scheduler so that it doesn't depend on epochs but steps
        # configure lr scheduler
        lr_scheduler = get_scheduler(
            cfg.policy.lr_scheduler,
            optimizer=optimizer,
            num_warmup_steps=cfg.policy.lr_warmup_steps,
            num_training_steps=cfg.offline_steps,
            # pytorch assumes stepping LRScheduler every epoch
            # however huggingface diffusers steps it every batch
            last_epoch=-1,
        )
    elif policy.name == "tdmpc":
        raise NotImplementedError("TD-MPC not implemented yet.")

    num_learnable_params = sum(p.numel() for p in policy.parameters() if p.requires_grad)
    num_total_params = sum(p.numel() for p in policy.parameters())

    # log metrics to terminal and wandb
    logger = Logger(out_dir, job_name, cfg)

    log_output_dir(out_dir)
    logging.info(f"{cfg.env.task=}")
    logging.info(f"{cfg.offline_steps=} ({format_big_number(cfg.offline_steps)})")
    logging.info(f"{cfg.online_steps=}")
    logging.info(f"{offline_dataset.num_samples=} ({format_big_number(offline_dataset.num_samples)})")
    logging.info(f"{offline_dataset.num_episodes=}")
    logging.info(f"{num_learnable_params=} ({format_big_number(num_learnable_params)})")
    logging.info(f"{num_total_params=} ({format_big_number(num_total_params)})")

    # Note: this helper will be used in offline and online training loops.
    def _maybe_eval_and_maybe_save(step):
        if step % cfg.eval_freq == 0:
            logging.info(f"Eval policy at step {step}")
            eval_info = eval_policy(
                env,
                policy,
                video_dir=Path(out_dir) / "eval",
                max_episodes_rendered=4,
                seed=cfg.seed,
            )
            log_eval_info(logger, eval_info["aggregated"], step, cfg, offline_dataset, is_offline)
            if cfg.wandb.enable:
                logger.log_video(eval_info["videos"][0], step, mode="eval")
            logging.info("Resume training")

        if cfg.save_model and step % cfg.save_freq == 0:
            logging.info(f"Checkpoint policy after step {step}")
            logger.save_model(policy, identifier=step)
            logging.info("Resume training")

    # create dataloader for offline training
    dataloader = torch.utils.data.DataLoader(
        offline_dataset,
        num_workers=4,
        batch_size=cfg.policy.batch_size,
        shuffle=True,
        pin_memory=cfg.device != "cpu",
        drop_last=False,
    )
    dl_iter = cycle(dataloader)

    step = 0  # number of policy update (forward + backward + optim)
    is_offline = True
    for offline_step in range(cfg.offline_steps):
        if offline_step == 0:
            logging.info("Start offline training on a fixed dataset")
        policy.train()
        batch = next(dl_iter)

        for key in batch:
            batch[key] = batch[key].to(cfg.device, non_blocking=True)

        train_info = update_policy(policy, batch, optimizer, cfg.policy.grad_clip_norm, lr_scheduler)

        # TODO(rcadene): is it ok if step_t=0 = 0 and not 1 as previously done?
        if step % cfg.log_freq == 0:
            log_train_info(logger, train_info, step, cfg, offline_dataset, is_offline)

        # Note: _maybe_eval_and_maybe_save happens **after** the `step`th training update has completed, so we pass in
        # step + 1.
        _maybe_eval_and_maybe_save(step + 1)

        step += 1

    # create an env dedicated to online episodes collection from policy rollout
    rollout_env = make_env(cfg, num_parallel_envs=1)

    # create an empty online dataset similar to offline dataset
    online_dataset = deepcopy(offline_dataset)
    online_dataset.hf_dataset = {}
    online_dataset.episode_data_index = {}

    # create dataloader for online training
    concat_dataset = torch.utils.data.ConcatDataset([offline_dataset, online_dataset])
    weights = [1.0] * len(concat_dataset)
    sampler = torch.utils.data.WeightedRandomSampler(
        weights, num_samples=len(concat_dataset), replacement=True
    )
    dataloader = torch.utils.data.DataLoader(
        concat_dataset,
        num_workers=4,
        batch_size=cfg.policy.batch_size,
        sampler=sampler,
        pin_memory=cfg.device != "cpu",
        drop_last=False,
    )
    dl_iter = cycle(dataloader)

    online_step = 0
    is_offline = False
    for env_step in range(cfg.online_steps):
        if env_step == 0:
            logging.info("Start online training by interacting with environment")

        with torch.no_grad():
            eval_info = eval_policy(
                rollout_env,
                policy,
                return_episode_data=True,
                seed=cfg.seed,
            )

            add_episodes_inplace(
                online_dataset,
                concat_dataset,
                sampler,
                hf_dataset=eval_info["episodes"]["hf_dataset"],
                episode_data_index=eval_info["episodes"]["episode_data_index"],
                pc_online_samples=cfg.get("demo_schedule", 0.5),
            )

        for _ in range(cfg.policy.utd):
            policy.train()
            batch = next(dl_iter)

            for key in batch:
                batch[key] = batch[key].to(cfg.device, non_blocking=True)

            train_info = update_policy(policy, batch, optimizer, cfg.policy.grad_clip_norm, lr_scheduler)

            if step % cfg.log_freq == 0:
                log_train_info(logger, train_info, step, cfg, online_dataset, is_offline)

            # Note: _maybe_eval_and_maybe_save happens **after** the `step`th training update has completed, so we pass
            # in step + 1.
            _maybe_eval_and_maybe_save(step + 1)

            step += 1
            online_step += 1

    logging.info("End of training")


if __name__ == "__main__":
    train_cli()<|MERGE_RESOLUTION|>--- conflicted
+++ resolved
@@ -24,7 +24,6 @@
 from lerobot.scripts.eval import eval_policy
 
 
-<<<<<<< HEAD
 def update_policy(policy, batch, optimizer, grad_clip_norm, lr_scheduler=None):
     start_time = time.time()
     policy.train()
@@ -56,10 +55,7 @@
     return info
 
 
-@hydra.main(version_base=None, config_name="default", config_path="../configs")
-=======
 @hydra.main(version_base="1.2", config_name="default", config_path="../configs")
->>>>>>> 791506df
 def train_cli(cfg: dict):
     train(
         cfg,
