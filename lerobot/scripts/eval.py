#!/usr/bin/env python

# Copyright 2024 The HuggingFace Inc. team. All rights reserved.
#
# Licensed under the Apache License, Version 2.0 (the "License");
# you may not use this file except in compliance with the License.
# You may obtain a copy of the License at
#
#     http://www.apache.org/licenses/LICENSE-2.0
#
# Unless required by applicable law or agreed to in writing, software
# distributed under the License is distributed on an "AS IS" BASIS,
# WITHOUT WARRANTIES OR CONDITIONS OF ANY KIND, either express or implied.
# See the License for the specific language governing permissions and
# limitations under the License.
"""Evaluate a policy on an environment by running rollouts and computing metrics.

Usage examples:

You want to evaluate a model from the hub (eg: https://huggingface.co/lerobot/diffusion_pusht)
for 10 episodes.

```
python lerobot/scripts/eval.py -p lerobot/diffusion_pusht eval.n_episodes=10
```

OR, you want to evaluate a model checkpoint from the LeRobot training script for 10 episodes.

```
python lerobot/scripts/eval.py \
    -p outputs/train/diffusion_pusht/checkpoints/005000/pretrained_model \
    eval.n_episodes=10
```

Note that in both examples, the repo/folder should contain at least `config.json`, `config.yaml` and
`model.safetensors`.

Note the formatting for providing the number of episodes. Generally, you may provide any number of arguments
with `qualified.parameter.name=value`. In this case, the parameter eval.n_episodes appears as `n_episodes`
nested under `eval` in the `config.yaml` found at
https://huggingface.co/lerobot/diffusion_pusht/tree/main.
"""

import argparse
import json
import logging
import threading
import time
from contextlib import nullcontext
from copy import deepcopy
from datetime import datetime as dt
from pathlib import Path
from typing import Callable

import einops
import gymnasium as gym
import numpy as np
import torch
from huggingface_hub import snapshot_download
from huggingface_hub.errors import RepositoryNotFoundError
from huggingface_hub.utils._validators import HFValidationError
from torch import Tensor, nn
from tqdm import trange

from lerobot.common.datasets.factory import make_dataset
from lerobot.common.envs.factory import make_env
from lerobot.common.envs.utils import preprocess_observation
from lerobot.common.logger import log_output_dir
from lerobot.common.policies.factory import make_policy
from lerobot.common.policies.policy_protocol import Policy
from lerobot.common.policies.utils import get_device_from_parameters
from lerobot.common.utils.io_utils import write_video
from lerobot.common.utils.utils import (
    get_safe_torch_device,
    init_hydra_config,
    init_logging,
    inside_slurm,
    set_global_seed,
)


def rollout(
    env: gym.vector.VectorEnv,
    policy: Policy,
    seeds: list[int] | None = None,
    return_observations: bool = False,
    render_callback: Callable[[gym.vector.VectorEnv], None] | None = None,
) -> dict:
    """Run a batched policy rollout once through a batch of environments.

    Note that all environments in the batch are run until the last environment is done. This means some
    data will probably need to be discarded (for environments that aren't the first one to be done).

    The return dictionary contains:
        (optional) "observation": A a dictionary of (batch, sequence + 1, *) tensors mapped to observation
            keys. NOTE the that this has an extra sequence element relative to the other keys in the
            dictionary. This is because an extra observation is included for after the environment is
            terminated or truncated.
        "action": A (batch, sequence, action_dim) tensor of actions applied based on the observations (not
            including the last observations).
        "reward": A (batch, sequence) tensor of rewards received for applying the actions.
        "success": A (batch, sequence) tensor of success conditions (the only time this can be True is upon
            environment termination/truncation).
        "done": A (batch, sequence) tensor of **cumulative** done conditions. For any given batch element,
            the first True is followed by True's all the way till the end. This can be used for masking
            extraneous elements from the sequences above.

    Args:
        env: The batch of environments.
        policy: The policy. Must be a PyTorch nn module.
        seeds: The environments are seeded once at the start of the rollout. If provided, this argument
            specifies the seeds for each of the environments.
        return_observations: Whether to include all observations in the returned rollout data. Observations
            are returned optionally because they typically take more memory to cache. Defaults to False.
        render_callback: Optional rendering callback to be used after the environments are reset, and after
            every step.
    Returns:
        The dictionary described above.
    """
    assert isinstance(policy, nn.Module), "Policy must be a PyTorch nn module."
    device = get_device_from_parameters(policy)

    # Reset the policy and environments.
    policy.reset()

    observation, info = env.reset(seed=seeds)
    if render_callback is not None:
        render_callback(env)

    all_observations = []
    all_actions = []
    all_rewards = []
    all_successes = []
    all_dones = []

    step = 0
    # Keep track of which environments are done.
    done = np.array([False] * env.num_envs)
    max_steps = env.call("_max_episode_steps")[0]
    progbar = trange(
        max_steps,
        desc=f"Running rollout with at most {max_steps} steps",
        disable=inside_slurm(),  # we dont want progress bar when we use slurm, since it clutters the logs
        leave=False,
    )
    while not np.all(done):
        # Numpy array to tensor and changing dictionary keys to LeRobot policy format.
        observation = preprocess_observation(observation)
        if return_observations:
            all_observations.append(deepcopy(observation))

        observation = {key: observation[key].to(device, non_blocking=True) for key in observation}

        with torch.inference_mode():
            action = policy.select_action(observation)

        # Convert to CPU / numpy.
        action = action.to("cpu").numpy()
        assert action.ndim == 2, "Action dimensions should be (batch, action_dim)"

        # Apply the next action.
        observation, reward, terminated, truncated, info = env.step(action)
        if render_callback is not None:
            render_callback(env)

        # VectorEnv stores is_success in `info["final_info"][env_index]["is_success"]`. "final_info" isn't
        # available of none of the envs finished.
        if "final_info" in info:
            successes = [info["is_success"] if info is not None else False for info in info["final_info"]]
        else:
            successes = [False] * env.num_envs

        # Keep track of which environments are done so far.
        done = terminated | truncated | done

        all_actions.append(torch.from_numpy(action))
        all_rewards.append(torch.from_numpy(reward))
        all_dones.append(torch.from_numpy(done))
        all_successes.append(torch.tensor(successes))

        step += 1
        running_success_rate = (
            einops.reduce(torch.stack(all_successes, dim=1), "b n -> b", "any").numpy().mean()
        )
        progbar.set_postfix({"running_success_rate": f"{running_success_rate.item() * 100:.1f}%"})
        progbar.update()

    # Track the final observation.
    if return_observations:
        observation = preprocess_observation(observation)
        all_observations.append(deepcopy(observation))

    # Stack the sequence along the first dimension so that we have (batch, sequence, *) tensors.
    ret = {
        "action": torch.stack(all_actions, dim=1),
        "reward": torch.stack(all_rewards, dim=1),
        "success": torch.stack(all_successes, dim=1),
        "done": torch.stack(all_dones, dim=1),
    }
    if return_observations:
        stacked_observations = {}
        for key in all_observations[0]:
            stacked_observations[key] = torch.stack([obs[key] for obs in all_observations], dim=1)
        ret["observation"] = stacked_observations

    return ret


def eval_policy(
    env: gym.vector.VectorEnv,
    policy: torch.nn.Module,
    n_episodes: int,
    max_episodes_rendered: int = 0,
    videos_dir: Path | None = None,
    return_episode_data: bool = False,
    start_seed: int | None = None,
<<<<<<< HEAD
    enable_progbar: bool = True,
    enable_inner_progbar: bool = True,
=======
>>>>>>> 59e27574
) -> dict:
    """
    Args:
        env: The batch of environments.
        policy: The policy.
        n_episodes: The number of episodes to evaluate.
        max_episodes_rendered: Maximum number of episodes to render into videos.
        videos_dir: Where to save rendered videos.
        return_episode_data: Whether to return episode data for online training. Incorporates the data into
            the "episodes" key of the returned dictionary.
        start_seed: The first seed to use for the first individual rollout. For all subsequent rollouts the
            seed is incremented by 1. If not provided, the environments are not manually seeded.
    Returns:
        Dictionary with metrics and data regarding the rollouts.
    """
    if max_episodes_rendered > 0 and not videos_dir:
        raise ValueError("If max_episodes_rendered > 0, videos_dir must be provided.")

    assert isinstance(policy, Policy)
    start = time.time()
    policy.eval()

    # Determine how many batched rollouts we need to get n_episodes. Note that if n_episodes is not evenly
    # divisible by env.num_envs we end up discarding some data in the last batch.
    n_batches = n_episodes // env.num_envs + int((n_episodes % env.num_envs) != 0)

    # Keep track of some metrics.
    sum_rewards = []
    max_rewards = []
    all_successes = []
    all_seeds = []
    threads = []  # for video saving threads
    n_episodes_rendered = 0  # for saving the correct number of videos

    # Callback for visualization.
    def render_frame(env: gym.vector.VectorEnv):
        # noqa: B023
        if n_episodes_rendered >= max_episodes_rendered:
            return
        n_to_render_now = min(max_episodes_rendered - n_episodes_rendered, env.num_envs)
        if isinstance(env, gym.vector.SyncVectorEnv):
            ep_frames.append(np.stack([env.envs[i].render() for i in range(n_to_render_now)]))  # noqa: B023
        elif isinstance(env, gym.vector.AsyncVectorEnv):
            # Here we must render all frames and discard any we don't need.
            ep_frames.append(np.stack(env.call("render")[:n_to_render_now]))

    if max_episodes_rendered > 0:
        video_paths: list[str] = []

    if return_episode_data:
        episode_data: dict | None = None

    # we dont want progress bar when we use slurm, since it clutters the logs
    progbar = trange(n_batches, desc="Stepping through eval batches", disable=inside_slurm())
    for batch_ix in progbar:
        # Cache frames for rendering videos. Each item will be (b, h, w, c), and the list indexes the rollout
        # step.
        if max_episodes_rendered > 0:
            ep_frames: list[np.ndarray] = []

        if start_seed is None:
            seeds = None
        else:
            seeds = range(
                start_seed + (batch_ix * env.num_envs), start_seed + ((batch_ix + 1) * env.num_envs)
            )
        rollout_data = rollout(
            env,
            policy,
            seeds=list(seeds) if seeds else None,
            return_observations=return_episode_data,
            render_callback=render_frame if max_episodes_rendered > 0 else None,
        )

        # Figure out where in each rollout sequence the first done condition was encountered (results after
        # this won't be included).
        n_steps = rollout_data["done"].shape[1]
        # Note: this relies on a property of argmax: that it returns the first occurrence as a tiebreaker.
        done_indices = torch.argmax(rollout_data["done"].to(int), dim=1)

        # Make a mask with shape (batch, n_steps) to mask out rollout data after the first done
        # (batch-element-wise). Note the `done_indices + 1` to make sure to keep the data from the done step.
        mask = (torch.arange(n_steps) <= einops.repeat(done_indices + 1, "b -> b s", s=n_steps)).int()
        # Extend metrics.
        batch_sum_rewards = einops.reduce((rollout_data["reward"] * mask), "b n -> b", "sum")
        sum_rewards.extend(batch_sum_rewards.tolist())
        batch_max_rewards = einops.reduce((rollout_data["reward"] * mask), "b n -> b", "max")
        max_rewards.extend(batch_max_rewards.tolist())
        batch_successes = einops.reduce((rollout_data["success"] * mask), "b n -> b", "any")
        all_successes.extend(batch_successes.tolist())
        if seeds:
            all_seeds.extend(seeds)
        else:
            all_seeds.append(None)

        # FIXME: episode_data is either None or it doesn't exist
        if return_episode_data:
            this_episode_data = _compile_episode_data(
                rollout_data,
                done_indices,
                start_episode_index=batch_ix * env.num_envs,
                start_data_index=(0 if episode_data is None else (episode_data["index"][-1].item() + 1)),
                fps=env.unwrapped.metadata["render_fps"],
            )
            if episode_data is None:
                episode_data = this_episode_data
            else:
                # Some sanity checks to make sure we are correctly compiling the data.
                assert episode_data["episode_index"][-1] + 1 == this_episode_data["episode_index"][0]
                assert episode_data["index"][-1] + 1 == this_episode_data["index"][0]
                # Concatenate the episode data.
                episode_data = {k: torch.cat([episode_data[k], this_episode_data[k]]) for k in episode_data}

        # Maybe render video for visualization.
        if max_episodes_rendered > 0 and len(ep_frames) > 0:
            batch_stacked_frames = np.stack(ep_frames, axis=1)  # (b, t, *)
            for stacked_frames, done_index in zip(
                batch_stacked_frames, done_indices.flatten().tolist(), strict=False
            ):
                if n_episodes_rendered >= max_episodes_rendered:
                    break

                videos_dir.mkdir(parents=True, exist_ok=True)
                video_path = videos_dir / f"eval_episode_{n_episodes_rendered}.mp4"
                video_paths.append(str(video_path))
                thread = threading.Thread(
                    target=write_video,
                    args=(
                        str(video_path),
                        stacked_frames[: done_index + 1],  # + 1 to capture the last observation
                        env.unwrapped.metadata["render_fps"],
                    ),
                )
                thread.start()
                threads.append(thread)
                n_episodes_rendered += 1

        progbar.set_postfix(
            {"running_success_rate": f"{np.mean(all_successes[:n_episodes]).item() * 100:.1f}%"}
        )

    # Wait till all video rendering threads are done.
    for thread in threads:
        thread.join()

    # Compile eval info.
    info = {
        "per_episode": [
            {
                "episode_ix": i,
                "sum_reward": sum_reward,
                "max_reward": max_reward,
                "success": success,
                "seed": seed,
            }
            for i, (sum_reward, max_reward, success, seed) in enumerate(
                zip(
                    sum_rewards[:n_episodes],
                    max_rewards[:n_episodes],
                    all_successes[:n_episodes],
                    all_seeds[:n_episodes],
                    strict=True,
                )
            )
        ],
        "aggregated": {
            "avg_sum_reward": float(np.nanmean(sum_rewards[:n_episodes])),
            "avg_max_reward": float(np.nanmean(max_rewards[:n_episodes])),
            "pc_success": float(np.nanmean(all_successes[:n_episodes]) * 100),
            "eval_s": time.time() - start,
            "eval_ep_s": (time.time() - start) / n_episodes,
        },
    }

    if return_episode_data:
        info["episodes"] = episode_data

    if max_episodes_rendered > 0:
        info["video_paths"] = video_paths

    return info


def _compile_episode_data(
    rollout_data: dict, done_indices: Tensor, start_episode_index: int, start_data_index: int, fps: float
) -> dict:
    """Convenience function for `eval_policy(return_episode_data=True)`

    Compiles all the rollout data into a Hugging Face dataset.

    Similar logic is implemented when datasets are pushed to hub (see: `push_to_hub`).
    """
    ep_dicts = []
    total_frames = 0
    for ep_ix in range(rollout_data["action"].shape[0]):
        # + 2 to include the first done frame and the last observation frame.
        num_frames = done_indices[ep_ix].item() + 2
        total_frames += num_frames

        # Here we do `num_frames - 1` as we don't want to include the last observation frame just yet.
        ep_dict = {
            "action": rollout_data["action"][ep_ix, : num_frames - 1],
            "episode_index": torch.tensor([start_episode_index + ep_ix] * (num_frames - 1)),
            "frame_index": torch.arange(0, num_frames - 1, 1),
            "timestamp": torch.arange(0, num_frames - 1, 1) / fps,
            "next.done": rollout_data["done"][ep_ix, : num_frames - 1],
            "next.success": rollout_data["success"][ep_ix, : num_frames - 1],
            "next.reward": rollout_data["reward"][ep_ix, : num_frames - 1].type(torch.float32),
        }

        # For the last observation frame, all other keys will just be copy padded.
        for k in ep_dict:
            ep_dict[k] = torch.cat([ep_dict[k], ep_dict[k][-1:]])

        for key in rollout_data["observation"]:
            ep_dict[key] = rollout_data["observation"][key][ep_ix, :num_frames]

        ep_dicts.append(ep_dict)

    data_dict = {}
    for key in ep_dicts[0]:
        data_dict[key] = torch.cat([x[key] for x in ep_dicts])

    data_dict["index"] = torch.arange(start_data_index, start_data_index + total_frames, 1)

    return data_dict


def main(
    pretrained_policy_path: Path | None = None,
    hydra_cfg_path: str | None = None,
    out_dir: str | None = None,
    config_overrides: list[str] | None = None,
):
    assert (pretrained_policy_path is None) ^ (hydra_cfg_path is None)
    if pretrained_policy_path is not None:
        hydra_cfg = init_hydra_config(str(pretrained_policy_path / "config.yaml"), config_overrides)
    else:
        hydra_cfg = init_hydra_config(hydra_cfg_path, config_overrides)
    logging.info(hydra_cfg)

    if hydra_cfg.eval.batch_size > hydra_cfg.eval.n_episodes:
        raise ValueError(
            "The eval batch size is greater than the number of eval episodes "
            f"({hydra_cfg.eval.batch_size} > {hydra_cfg.eval.n_episodes}). As a result, {hydra_cfg.eval.batch_size} "
            f"eval environments will be instantiated, but only {hydra_cfg.eval.n_episodes} will be used. "
            "This might significantly slow down evaluation. To fix this, you should update your command "
            f"to increase the number of episodes to match the batch size (e.g. `eval.n_episodes={hydra_cfg.eval.batch_size}`), "
            f"or lower the batch size (e.g. `eval.batch_size={hydra_cfg.eval.n_episodes}`)."
        )

    if out_dir is None:
        out_dir = f"outputs/eval/{dt.now().strftime('%Y-%m-%d/%H-%M-%S')}_{hydra_cfg.env.name}_{hydra_cfg.policy.name}"

    # Check device is available
    device = get_safe_torch_device(hydra_cfg.device, log=True)

    torch.backends.cudnn.benchmark = True
    torch.backends.cuda.matmul.allow_tf32 = True
    set_global_seed(hydra_cfg.seed)

    log_output_dir(out_dir)

    logging.info("Making environment.")
    env = make_env(hydra_cfg)

    logging.info("Making policy.")
    if hydra_cfg_path is None:
        policy = make_policy(hydra_cfg=hydra_cfg, pretrained_policy_name_or_path=str(pretrained_policy_path))
    else:
        # Note: We need the dataset stats to pass to the policy's normalization modules.
        policy = make_policy(hydra_cfg=hydra_cfg, dataset_stats=make_dataset(hydra_cfg).meta.stats)

    assert isinstance(policy, nn.Module)
    policy.eval()

    with torch.no_grad(), torch.autocast(device_type=device.type) if hydra_cfg.use_amp else nullcontext():
        info = eval_policy(
            env,
            policy,
            hydra_cfg.eval.n_episodes,
            max_episodes_rendered=10,
            videos_dir=Path(out_dir) / "videos",
            start_seed=hydra_cfg.seed,
        )
    print(info["aggregated"])

    # Save info
    with open(Path(out_dir) / "eval_info.json", "w") as f:
        json.dump(info, f, indent=2)

    env.close()

    logging.info("End of eval")


def get_pretrained_policy_path(pretrained_policy_name_or_path, revision=None):
    try:
        pretrained_policy_path = Path(snapshot_download(pretrained_policy_name_or_path, revision=revision))
    except (HFValidationError, RepositoryNotFoundError) as e:
        if isinstance(e, HFValidationError):
            error_message = (
                "The provided pretrained_policy_name_or_path is not a valid Hugging Face Hub repo ID."
            )
        else:
            error_message = (
                "The provided pretrained_policy_name_or_path was not found on the Hugging Face Hub."
            )

        logging.warning(f"{error_message} Treating it as a local directory.")
        pretrained_policy_path = Path(pretrained_policy_name_or_path)
    if not pretrained_policy_path.is_dir() or not pretrained_policy_path.exists():
        raise ValueError(
            "The provided pretrained_policy_name_or_path is not a valid/existing Hugging Face Hub "
            "repo ID, nor is it an existing local directory."
        )
    return pretrained_policy_path


if __name__ == "__main__":
    init_logging()

    parser = argparse.ArgumentParser(
        description=__doc__, formatter_class=argparse.RawDescriptionHelpFormatter
    )
    group = parser.add_mutually_exclusive_group(required=True)
    group.add_argument(
        "-p",
        "--pretrained-policy-name-or-path",
        help=(
            "Either the repo ID of a model hosted on the Hub or a path to a directory containing weights "
            "saved using `Policy.save_pretrained`. If not provided, the policy is initialized from scratch "
            "(useful for debugging). This argument is mutually exclusive with `--config`."
        ),
    )
    group.add_argument(
        "--config",
        help=(
            "Path to a yaml config you want to use for initializing a policy from scratch (useful for "
            "debugging). This argument is mutually exclusive with `--pretrained-policy-name-or-path` (`-p`)."
        ),
    )
    parser.add_argument("--revision", help="Optionally provide the Hugging Face Hub revision ID.")
    parser.add_argument(
        "--out-dir",
        help=(
            "Where to save the evaluation outputs. If not provided, outputs are saved in "
            "outputs/eval/{timestamp}_{env_name}_{policy_name}"
        ),
    )
    parser.add_argument(
        "overrides",
        nargs="*",
        help="Any key=value arguments to override config values (use dots for.nested=overrides)",
    )
    args = parser.parse_args()

    if args.pretrained_policy_name_or_path is None:
        main(hydra_cfg_path=args.config, out_dir=args.out_dir, config_overrides=args.overrides)
    else:
        pretrained_policy_path = get_pretrained_policy_path(
            args.pretrained_policy_name_or_path, revision=args.revision
        )

        main(
            pretrained_policy_path=pretrained_policy_path,
            out_dir=args.out_dir,
            config_overrides=args.overrides,
        )<|MERGE_RESOLUTION|>--- conflicted
+++ resolved
@@ -214,11 +214,6 @@
     videos_dir: Path | None = None,
     return_episode_data: bool = False,
     start_seed: int | None = None,
-<<<<<<< HEAD
-    enable_progbar: bool = True,
-    enable_inner_progbar: bool = True,
-=======
->>>>>>> 59e27574
 ) -> dict:
     """
     Args:
