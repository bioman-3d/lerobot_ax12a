#!/usr/bin/env python

# Copyright 2024 The HuggingFace Inc. team. All rights reserved.
#
# Licensed under the Apache License, Version 2.0 (the "License");
# you may not use this file except in compliance with the License.
# You may obtain a copy of the License at
#
#     http://www.apache.org/licenses/LICENSE-2.0
#
# Unless required by applicable law or agreed to in writing, software
# distributed under the License is distributed on an "AS IS" BASIS,
# WITHOUT WARRANTIES OR CONDITIONS OF ANY KIND, either express or implied.
# See the License for the specific language governing permissions and
# limitations under the License.
""" Visualize data of **all** frames of any episode of a dataset of type LeRobotDataset.

Note: The last frame of the episode doesn't always correspond to a final state.
That's because our datasets are composed of transition from state to state up to
the antepenultimate state associated to the ultimate action to arrive in the final state.
However, there might not be a transition from a final state to another state.

Note: This script aims to visualize the data used to train the neural networks.
~What you see is what you get~. When visualizing image modality, it is often expected to observe
lossy compression artifacts since these images have been decoded from compressed mp4 videos to
save disk space. The compression factor applied has been tuned to not affect success rate.

Examples:

- Visualize data stored on a local machine:
```
local$ python lerobot/scripts/visualize_dataset.py \
    --repo-id lerobot/pusht \
    --episode-index 0
```

- Visualize data stored on a distant machine with a local viewer:
```
distant$ python lerobot/scripts/visualize_dataset.py \
    --repo-id lerobot/pusht \
    --episode-index 0 \
    --save 1 \
    --output-dir path/to/directory

local$ scp distant:path/to/directory/lerobot_pusht_episode_0.rrd .
local$ rerun lerobot_pusht_episode_0.rrd
```

- Visualize data stored on a distant machine through streaming:
(You need to forward the websocket port to the distant machine, with
`ssh -L 9087:localhost:9087 username@remote-host`)
```
distant$ python lerobot/scripts/visualize_dataset.py \
    --repo-id lerobot/pusht \
    --episode-index 0 \
    --mode distant \
    --ws-port 9087

local$ rerun ws://localhost:9087
```

"""

import argparse
import gc
import logging
import time
from pathlib import Path
from typing import Iterator

import numpy as np
import rerun as rr
import torch
import torch.utils.data
import tqdm

from lerobot.common.datasets.lerobot_dataset import LeRobotDataset


class EpisodeSampler(torch.utils.data.Sampler):
    def __init__(self, dataset: LeRobotDataset, episode_index: int):
        from_idx = dataset.episode_data_index["from"][episode_index].item()
        to_idx = dataset.episode_data_index["to"][episode_index].item()
        self.frame_ids = range(from_idx, to_idx)

    def __iter__(self) -> Iterator:
        return iter(self.frame_ids)

    def __len__(self) -> int:
        return len(self.frame_ids)


def to_hwc_uint8_numpy(chw_float32_torch: torch.Tensor) -> np.ndarray:
    assert chw_float32_torch.dtype == torch.float32
    assert chw_float32_torch.ndim == 3
    c, h, w = chw_float32_torch.shape
    assert c < h and c < w, f"expect channel first images, but instead {chw_float32_torch.shape}"
    hwc_uint8_numpy = (chw_float32_torch * 255).type(torch.uint8).permute(1, 2, 0).numpy()
    return hwc_uint8_numpy


def visualize_dataset(
    dataset: LeRobotDataset,
    episode_index: int,
    batch_size: int = 32,
    num_workers: int = 0,
    mode: str = "local",
    web_port: int = 9090,
    ws_port: int = 9087,
    save: bool = False,
    output_dir: Path | None = None,
) -> Path | None:
    if save:
        assert output_dir is not None, (
            "Set an output directory where to write .rrd files with `--output-dir path/to/directory`."
        )

    repo_id = dataset.repo_id

    logging.info("Loading dataloader")
    episode_sampler = EpisodeSampler(dataset, episode_index)
    dataloader = torch.utils.data.DataLoader(
        dataset,
        num_workers=num_workers,
        batch_size=batch_size,
        sampler=episode_sampler,
    )

    logging.info("Starting Rerun")

    if mode not in ["local", "distant"]:
        raise ValueError(mode)

    spawn_local_viewer = mode == "local" and not save
    rr.init(f"{repo_id}/episode_{episode_index}", spawn=spawn_local_viewer)

    # Manually call python garbage collector after `rr.init` to avoid hanging in a blocking flush
    # when iterating on a dataloader with `num_workers` > 0
    # TODO(rcadene): remove `gc.collect` when rerun version 0.16 is out, which includes a fix
    gc.collect()

    if mode == "distant":
        rr.serve(open_browser=False, web_port=web_port, ws_port=ws_port)

    logging.info("Logging to Rerun")

    for batch in tqdm.tqdm(dataloader, total=len(dataloader)):
        # iterate over the batch
        for i in range(len(batch["index"])):
            rr.set_time_sequence("frame_index", batch["frame_index"][i].item())
            rr.set_time_seconds("timestamp", batch["timestamp"][i].item())

            # display each camera image
            for key in dataset.meta.camera_keys:
                # TODO(rcadene): add `.compress()`? is it lossless?
                rr.log(key, rr.Image(to_hwc_uint8_numpy(batch[key][i])))

            # display each dimension of action space (e.g. actuators command)
            if "action" in batch:
                for dim_idx, val in enumerate(batch["action"][i]):
                    rr.log(f"action/{dim_idx}", rr.Scalar(val.item()))

            # display each dimension of observed state space (e.g. agent position in joint space)
            if "observation.state" in batch:
                for dim_idx, val in enumerate(batch["observation.state"][i]):
                    rr.log(f"state/{dim_idx}", rr.Scalar(val.item()))

            if "next.done" in batch:
                rr.log("next.done", rr.Scalar(batch["next.done"][i].item()))

            if "next.reward" in batch:
                rr.log("next.reward", rr.Scalar(batch["next.reward"][i].item()))

            if "next.success" in batch:
                rr.log("next.success", rr.Scalar(batch["next.success"][i].item()))

    if mode == "local" and save:
        # save .rrd locally
        output_dir = Path(output_dir)
        output_dir.mkdir(parents=True, exist_ok=True)
        repo_id_str = repo_id.replace("/", "_")
        rrd_path = output_dir / f"{repo_id_str}_episode_{episode_index}.rrd"
        rr.save(rrd_path)
        return rrd_path

    elif mode == "distant":
        # stop the process from exiting since it is serving the websocket connection
        try:
            while True:
                time.sleep(1)
        except KeyboardInterrupt:
            print("Ctrl-C received. Exiting.")


def main():
    parser = argparse.ArgumentParser()

    parser.add_argument(
        "--repo-id",
        type=str,
        required=True,
        help="Name of hugging face repository containing a LeRobotDataset dataset (e.g. `lerobot/pusht`).",
    )
    parser.add_argument(
        "--episode-index",
        type=int,
        required=True,
        help="Episode to visualize.",
    )
    parser.add_argument(
        "--root",
        type=Path,
        default=None,
        help="Root directory for the dataset stored locally (e.g. `--root data`). By default, the dataset will be loaded from hugging face cache folder, or downloaded from the hub if available.",
    )
    parser.add_argument(
        "--output-dir",
        type=Path,
        default=None,
        help="Directory path to write a .rrd file when `--save 1` is set.",
    )
    parser.add_argument(
        "--batch-size",
        type=int,
        default=32,
        help="Batch size loaded by DataLoader.",
    )
    parser.add_argument(
        "--num-workers",
        type=int,
        default=4,
        help="Number of processes of Dataloader for loading the data.",
    )
    parser.add_argument(
        "--mode",
        type=str,
        default="local",
        help=(
            "Mode of viewing between 'local' or 'distant'. "
            "'local' requires data to be on a local machine. It spawns a viewer to visualize the data locally. "
            "'distant' creates a server on the distant machine where the data is stored. "
            "Visualize the data by connecting to the server with `rerun ws://localhost:PORT` on the local machine."
        ),
    )
    parser.add_argument(
        "--web-port",
        type=int,
        default=9090,
        help="Web port for rerun.io when `--mode distant` is set.",
    )
    parser.add_argument(
        "--ws-port",
        type=int,
        default=9087,
        help="Web socket port for rerun.io when `--mode distant` is set.",
    )
    parser.add_argument(
        "--save",
        type=int,
        default=0,
        help=(
            "Save a .rrd file in the directory provided by `--output-dir`. "
            "It also deactivates the spawning of a viewer. "
            "Visualize the data by running `rerun path/to/file.rrd` on your local machine."
        ),
    )

    parser.add_argument(
        "--tolerance-s",
        type=float,
        default=1e-4,
        help=(
            "Tolerance in seconds used to ensure data timestamps respect the dataset fps value"
            "This is argument passed to the constructor of LeRobotDataset and maps to its tolerance_s constructor argument"
            "If not given, defaults to 1e-4."
        ),
    )

    args = parser.parse_args()
    kwargs = vars(args)
    repo_id = kwargs.pop("repo_id")
    root = kwargs.pop("root")
<<<<<<< HEAD
    local_files_only = kwargs.pop("local_files_only")
    tolerance_s = kwargs.pop("tolerance_s")

    logging.info("Loading dataset")
    dataset = LeRobotDataset(repo_id, root=root, local_files_only=local_files_only, tolerance_s=tolerance_s)
=======

    logging.info("Loading dataset")
    dataset = LeRobotDataset(repo_id, root=root)
>>>>>>> 513b008b

    visualize_dataset(dataset, **vars(args))


if __name__ == "__main__":
    main()<|MERGE_RESOLUTION|>--- conflicted
+++ resolved
@@ -280,17 +280,10 @@
     kwargs = vars(args)
     repo_id = kwargs.pop("repo_id")
     root = kwargs.pop("root")
-<<<<<<< HEAD
-    local_files_only = kwargs.pop("local_files_only")
     tolerance_s = kwargs.pop("tolerance_s")
 
     logging.info("Loading dataset")
-    dataset = LeRobotDataset(repo_id, root=root, local_files_only=local_files_only, tolerance_s=tolerance_s)
-=======
-
-    logging.info("Loading dataset")
-    dataset = LeRobotDataset(repo_id, root=root)
->>>>>>> 513b008b
+    dataset = LeRobotDataset(repo_id, root=root, tolerance_s=tolerance_s)
 
     visualize_dataset(dataset, **vars(args))
 
